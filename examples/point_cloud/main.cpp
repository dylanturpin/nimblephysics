--- conflicted
+++ resolved
@@ -60,14 +60,6 @@
       mSampleingMode(SAMPLE_ON_ROBOT),
       mRobot(std::move(robot))
   {
-<<<<<<< HEAD
-    if (auto pointCloudFrame = mWorld->getSimpleFrame("point cloud"))
-    {
-      mPointCloudShape = std::dynamic_pointer_cast<dynamics::PointCloudShape>(
-          pointCloudFrame->getShape());
-      mPointCloudVisualAspect = pointCloudFrame->getVisualAspect();
-    }
-=======
     auto pointCloudFrame = mWorld->getSimpleFrame("point cloud");
     auto voxelGridFrame = mWorld->getSimpleFrame("voxel");
 
@@ -75,12 +67,6 @@
         pointCloudFrame->getShape());
     mPointCloudShape->setColorMode(dynamics::PointCloudShape::BIND_PER_POINT);
     mVoxelGridShape = std::dynamic_pointer_cast<dynamics::VoxelGridShape>(
-        voxelGridFrame->getShape());
-
-    mPointCloudVisualAspect = pointCloudFrame->getVisualAspect();
-    mVoxelGridVisualAspect = voxelGridFrame->getVisualAspect();
-    mVoxelGridVisualAspect->show();
->>>>>>> 51bb06e8
 
     if (auto voxelGridFrame = mWorld->getSimpleFrame("voxel"))
     {
@@ -150,8 +136,6 @@
 
     // Update point cloud
     mPointCloudShape->setPoints(pointCloud);
-<<<<<<< HEAD
-=======
 
     // Update point cloud colors
     auto colors = generatePointCloudColors(pointCloud);
@@ -160,7 +144,6 @@
 
     // Update voxel
     mVoxelGridShape->updateOccupancy(pointCloud, sensorPos);
->>>>>>> 51bb06e8
   }
 
   dynamics::VisualAspect* getPointCloudVisualAspect()
@@ -253,9 +236,6 @@
     }
   }
 
-<<<<<<< HEAD
-  SkeletonPtr mRobot{nullptr};
-=======
   octomap::Pointcloud generatePointCloudInBox(
       std::size_t numPoints,
       const Eigen::Vector3d& min = Eigen::Vector3d::Constant(-0.5),
@@ -311,7 +291,6 @@
   PointSamplingMode mSampleingMode;
 
   SkeletonPtr mRobot;
->>>>>>> 51bb06e8
 
   std::shared_ptr<dynamics::PointCloudShape> mPointCloudShape{nullptr};
   std::shared_ptr<dynamics::VoxelGridShape> mVoxelGridShape{nullptr};
@@ -417,13 +396,6 @@
     {
       if (mViewer->isAllowingSimulation())
       {
-<<<<<<< HEAD
-        if (auto pointCloudVisualAspect = mNode->getPointCloudVisualAspect())
-=======
-        // Point cloud settings
-        bool pcShow = !mNode->getPointCloudVisualAspect()->isHidden();
-        if (ImGui::Checkbox("Point Cloud", &pcShow))
->>>>>>> 51bb06e8
         {
           bool pcShow = !pointCloudVisualAspect->isHidden();
           if (ImGui::Checkbox("Point Cloud", &pcShow))
@@ -435,9 +407,6 @@
           }
         }
 
-<<<<<<< HEAD
-        if (auto voxelGridVisualAspect = mNode->getVoxelGridVisualAspect())
-=======
         if (pcShow)
         {
           auto pointCloudShape = mNode->getPointCloudShape();
@@ -529,11 +498,6 @@
         }
 
         ::ImGui::Separator();
-
-        // Voxel settings
-        bool vgShow = !mNode->getVoxelGridVisualAspect()->isHidden();
-        if (ImGui::Checkbox("Voxel Grid", &vgShow))
->>>>>>> 51bb06e8
         {
           bool vgShow = !voxelGridVisualAspect->isHidden();
           if (ImGui::Checkbox("Voxel Grid", &vgShow))
