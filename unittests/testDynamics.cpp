--- conflicted
+++ resolved
@@ -572,11 +572,7 @@
   //----------------------------- Settings -------------------------------------
   const double TOLERANCE = 1.0e-6;
 #ifndef NDEBUG  // Debug mode
-<<<<<<< HEAD
-  int nTestItr = 1;
-=======
   int nTestItr = 2;
->>>>>>> af5eaf97
 #else
   int nTestItr = 100;
 #endif
@@ -1224,11 +1220,7 @@
   //---------------------------- Settings --------------------------------------
   // Number of random state tests for each skeletons
 #ifndef NDEBUG  // Debug mode
-<<<<<<< HEAD
-  size_t nRandomItr = 1;
-=======
   size_t nRandomItr = 2;
->>>>>>> af5eaf97
 #else
   size_t nRandomItr = 100;
 #endif
