--- conflicted
+++ resolved
@@ -3,9 +3,6 @@
 
 brew update > /dev/null
 brew bundle
-<<<<<<< HEAD
 brew install dartsim/dart/filament
-=======
 
-pip3 install -U pytest
->>>>>>> 51bb06e8
+pip3 install -U pytest