<<<<<<< HEAD
### Version 5.1.6 (2017-08-08)

1. Improved camera movement of OpenGL GUI: smooth zooming and translation 
    * [Pull request #843](https://github.com/dartsim/dart/pull/843)

1. Removed debian meta files from the main DART repository
    * [Pull request #853](https://github.com/dartsim/dart/pull/853)

### Version 5.1.5 (2017-01-20)

1. Fixed Lemke LCP solver for several failing cases
    * [Pull request #808](https://github.com/dartsim/dart/pull/808)

1. Increase minimum required Ipopt version to 3.11.9
    * [Pull request #800](https://github.com/dartsim/dart/pull/800)

1. Added support of urdfdom_headers 1.0 for DART 5.1 (backport of [#766](https://github.com/dartsim/dart/pull/766))
    * [Pull request #799](https://github.com/dartsim/dart/pull/799)

### Version 5.1.4 (2016-10-14)

1. Fixed inconsistent frame rate of GlutWindow
    * [Pull request #794](https://github.com/dartsim/dart/pull/794)

### Version 5.1.3 (2016-10-07)

1. Updated to support Bullet built with double precision (backport of [#660](https://github.com/dartsim/dart/pull/660))
    * [Pull request #777](https://github.com/dartsim/dart/pull/777)

1. Modified to use btGImpactMeshShape instead of btConvexTriangleMeshShape for mesh
    * [Pull request #764](https://github.com/dartsim/dart/pull/764)

1. Updated to support FCL 0.5 and tinyxml 4.0 (backport of [#749](https://github.com/dartsim/dart/pull/749))
    * [Pull request #759](https://github.com/dartsim/dart/pull/759)

### Version 5.1.2 (2016-04-25)

1. Fixed inverse kinematics (backporting)
    * [Pull request #684](https://github.com/dartsim/dart/pull/684)

1. Fixed aligned memory allocation with Eigen objects in loading meshes
    * [Pull request #606](https://github.com/dartsim/dart/pull/606)

1. Fixed incorrect applying joint constraint impulses (backporting)
    * [Pull request #579](https://github.com/dartsim/dart/pull/579)

1. Fixed some build and packaging issues
    * [Pull request #559](https://github.com/dartsim/dart/pull/559)
    * [Pull request #595](https://github.com/dartsim/dart/pull/595)
    * [Pull request #696](https://github.com/dartsim/dart/pull/696)

### Version 5.1.1 (2015-11-06)

1. Add bullet dependency to package.xml
    * [Pull request #523](https://github.com/dartsim/dart/pull/523)

1. Improved handling of missing symbols of Assimp package
    * [Pull request #542](https://github.com/dartsim/dart/pull/542)

1. Improved travis-ci build log for Mac
    * [Pull request #529](https://github.com/dartsim/dart/pull/529)

1. Fixed warnings in Function.cpp
    * [Pull request #550](https://github.com/dartsim/dart/pull/550)

1. Fixed build failures on AppVeyor
    * [Pull request #543](https://github.com/dartsim/dart/pull/543)

1. Fixed const qualification of ResourceRetriever
    * [Pull request #534](https://github.com/dartsim/dart/pull/534)
    * [Issue #532](https://github.com/dartsim/dart/issues/532)

1. Fixed aligned memory allocation with Eigen objects
    * [Pull request #527](https://github.com/dartsim/dart/pull/527)

1. Fixed copy safety for various classes
    * [Pull request #526](https://github.com/dartsim/dart/pull/526)
    * [Pull request #539](https://github.com/dartsim/dart/pull/539)
    * [Issue #524](https://github.com/dartsim/dart/issues/524)

### Version 5.1.0 (2015-10-15)

1. Fixed incorrect rotational motion of BallJoint and FreeJoint
    * [Pull request #518](https://github.com/dartsim/dart/pull/518)

1. Removed old documents: dart-tutorial, programmingGuide
    * [Pull request #515](https://github.com/dartsim/dart/pull/515)

1. Fixed aligned memory allocation with Eigen objects
    * [Pull request #513](https://github.com/dartsim/dart/pull/513)

1. Fixed segfault in Linkage::Criteria
    * [Pull request #491](https://github.com/dartsim/dart/pull/491)
    * [Issue #489](https://github.com/dartsim/dart/issues/489)

1. Improved sdf/urdf parser
    * [Pull request #497](https://github.com/dartsim/dart/pull/497)
    * [Pull request #485](https://github.com/dartsim/dart/pull/485)

1. Fixed CMake warnings
    * [Pull request #483](https://github.com/dartsim/dart/pull/483)

1. Fixed build issues on Windows
    * [Pull request #516](https://github.com/dartsim/dart/pull/516)
    * [Pull request #509](https://github.com/dartsim/dart/pull/509)
    * [Pull request #486](https://github.com/dartsim/dart/pull/486)
    * [Pull request #482](https://github.com/dartsim/dart/pull/482)
    * [Issue #487](https://github.com/dartsim/dart/issues/487)

1. Fixed IpoptSolver bugs
    * [Pull request #481](https://github.com/dartsim/dart/pull/481)

1. Added Frame::getTransform(withRespecTo, inCoordinatesOf)
    * [Pull request #475](https://github.com/dartsim/dart/pull/475)
    * [Issue #471](https://github.com/dartsim/dart/issues/471)

1. Improved API documentation -- set the SHOW_USED_FILES tag to NO
    * [Pull request #474](https://github.com/dartsim/dart/pull/474)

1. Added convenience setters for generalized coordinates of FreeJoint
    * [Pull request #470](https://github.com/dartsim/dart/pull/470)
    * [Pull request #507](https://github.com/dartsim/dart/pull/507)

1. Fixed compilation warnings
    * [Pull request #480](https://github.com/dartsim/dart/pull/480)
    * [Pull request #469](https://github.com/dartsim/dart/pull/469)
    * [Issue #418](https://github.com/dartsim/dart/issues/418)

1. Added a mutex to Skeleton
    * [Pull request #466](https://github.com/dartsim/dart/pull/466)

1. Added generic URIs support
    * [Pull request #464](https://github.com/dartsim/dart/pull/464)
    * [Pull request #517](https://github.com/dartsim/dart/pull/517)

1. Added End Effector, Inverse Kinematics, and osgDart
    * [Pull request #461](https://github.com/dartsim/dart/pull/461)
    * [Pull request #495](https://github.com/dartsim/dart/pull/495)
    * [Pull request #502](https://github.com/dartsim/dart/pull/502)
    * [Pull request #506](https://github.com/dartsim/dart/pull/506)
    * [Pull request #514](https://github.com/dartsim/dart/pull/514)
    * [Issue #381](https://github.com/dartsim/dart/issues/381)
    * [Issue #454](https://github.com/dartsim/dart/issues/454)
    * [Issue #478](https://github.com/dartsim/dart/issues/478)

1. Removed outdated packaging scripts
    * [Pull request #456](https://github.com/dartsim/dart/pull/456)

1. Added initial position and initial velocity properties
    * [Pull request #449](https://github.com/dartsim/dart/pull/449)

1. Added a package.xml file for REP-136 support
    * [Pull request #446](https://github.com/dartsim/dart/pull/446)

1. Improved Linkage and Chain Criteria
    * [Pull request #443](https://github.com/dartsim/dart/pull/443)
    * [Issue #437](https://github.com/dartsim/dart/issues/437)

1. Added Joint::isCyclic to mark SO(2) topology
    * [Pull request #441](https://github.com/dartsim/dart/pull/441)

1. Fixed SEGFAULTs in DartLoader
    * [Pull request #439](https://github.com/dartsim/dart/pull/439)

1. Added the SYSTEM flag to include_directories
    * [Pull request #435](https://github.com/dartsim/dart/pull/435)

1. Improved Joint warning
    * [Pull request #430](https://github.com/dartsim/dart/pull/430)

1. Added tutorials (http://dart.readthedocs.org/)
    * [Pull request #504](https://github.com/dartsim/dart/pull/504)
    * [Pull request #484](https://github.com/dartsim/dart/pull/484)
    * [Pull request #423](https://github.com/dartsim/dart/pull/423)
    * [Pull request #511](https://github.com/dartsim/dart/pull/511)

### Version 5.0.2 (2015-09-28)

1. Fixed bug in Jacobian update notifications
    * [Pull request #500](https://github.com/dartsim/dart/pull/500)
    * [Issue #499](https://github.com/dartsim/dart/issues/499)

### Version 5.0.1 (2015-07-28)

1. Improved app indexing for bipedStand and atlasSimbicon
    * [Pull request #417](https://github.com/dartsim/dart/pull/417)

1. Added clipping command when it exceeds the limits
    * [Pull request #419](https://github.com/dartsim/dart/pull/419)

1. Improved CollisionNode's index validity check
    * [Pull request #421](https://github.com/dartsim/dart/pull/421)

1. Standardized warning messages for Joints
    * [Pull request #425](https://github.com/dartsim/dart/pull/425)
    * [Pull request #429](https://github.com/dartsim/dart/pull/429)

1. Fixed bug in SDF parser -- correct child for a joint
    * [Pull request #431](https://github.com/dartsim/dart/pull/431)

1. Fixed SDF parsing for single link model without joint
    * [Pull request #444](https://github.com/dartsim/dart/pull/444)

1. Added missing virtual destructors to Properties in Entity and [Soft]BodyNode
    * [Pull request #458](https://github.com/dartsim/dart/pull/458)

1. Limited maximum required version of Assimp less than 3.0~dfsg-4
    * [Pull request #459](https://github.com/dartsim/dart/pull/459)

1. Fixed SEGFAULTs in DartLoader
    * [Pull request #472](https://github.com/dartsim/dart/pull/472)

### Version 5.0.0 (2015-06-15)

1. Fixed aligned memory allocation with Eigen objects
    * [Pull request #414](https://github.com/dartsim/dart/pull/414)

1. Added some missing API for DegreeOfFreedom
    * [Pull request #408](https://github.com/dartsim/dart/pull/408)

1. Replaced logMaps with Eigen::AngleAxisd
    * [Pull request #407](https://github.com/dartsim/dart/pull/407)

1. Improved FCL collision detector
    * [Pull request #405](https://github.com/dartsim/dart/pull/405)

1. Removed deprecated API and suppressed warnings
    * [Pull request #404](https://github.com/dartsim/dart/pull/404)

1. Added use of OpenGL's multisample anti-aliasing
    * [Pull request #402](https://github.com/dartsim/dart/pull/402)

1. Added computation of differences of generalized coordinates
    * [Pull request #389](https://github.com/dartsim/dart/pull/389)
    * [Issue #290](https://github.com/dartsim/dart/issues/290)

1. Added deprecated and force-linline definitions for clang
    * [Pull request #384](https://github.com/dartsim/dart/pull/384)
    * [Issue #379](https://github.com/dartsim/dart/issues/379)

1. Eradicated memory leaks and maked classes copy-safe and clonable
    * [Pull request #369](https://github.com/dartsim/dart/pull/369)
    * [Pull request #390](https://github.com/dartsim/dart/pull/390)
    * [Pull request #391](https://github.com/dartsim/dart/pull/391)
    * [Pull request #392](https://github.com/dartsim/dart/pull/392)
    * [Pull request #397](https://github.com/dartsim/dart/pull/397)
    * [Pull request #415](https://github.com/dartsim/dart/pull/415)
    * [Issue #280](https://github.com/dartsim/dart/issues/280)
    * [Issue #339](https://github.com/dartsim/dart/issues/339)
    * [Issue #370](https://github.com/dartsim/dart/issues/370)
    * [Issue #383](https://github.com/dartsim/dart/issues/383)

1. Improved PlaneShape constructors
    * [Pull request #366](https://github.com/dartsim/dart/pull/366)
    * [Pull request #377](https://github.com/dartsim/dart/pull/377)
    * [Issue #373](https://github.com/dartsim/dart/issues/373)

1. Added appveyor options for parallel build and detailed log
    * [Pull request #365](https://github.com/dartsim/dart/pull/365)

1. Improved robustness and package handling for URDF parsing
    * [Pull request #364](https://github.com/dartsim/dart/pull/364)

1. Fixed bug in BodyNode::_updateBodyJacobianSpatialDeriv()
    * [Pull request #363](https://github.com/dartsim/dart/pull/363)

1. Added alpha channel and Color functions
    * [Pull request #359](https://github.com/dartsim/dart/pull/359)
    * [Issue #358](https://github.com/dartsim/dart/issues/358)

1. Added Jacobian getters to Skeleton
    * [Pull request #357](https://github.com/dartsim/dart/pull/357)

1. Added ArrowShape for visualizing arrows
    * [Pull request #356](https://github.com/dartsim/dart/pull/356)

1. Fixed matrix dimension bug in operationalSpaceControl app
    * [Pull request #354](https://github.com/dartsim/dart/pull/354)

1. Added build type definitions
    * [Pull request #353](https://github.com/dartsim/dart/pull/353)

1. Added Signal class
    * [Pull request #350](https://github.com/dartsim/dart/pull/350)

1. Added LineSegmentShape for visualizing line segments
    * [Pull request #349](https://github.com/dartsim/dart/pull/349)
    * [Issue #346](https://github.com/dartsim/dart/issues/346)

1. Fixed segfault in SoftSdfParser
    * [Pull request #345](https://github.com/dartsim/dart/pull/345)

1. Added subscriptions for destructions and notifications
    * [Pull request #343](https://github.com/dartsim/dart/pull/343)

1. Added NloptSolver::[get/set]NumMaxEvaluations()
    * [Pull request #342](https://github.com/dartsim/dart/pull/342)

1. Added support of Eigen::VectorXd in parser
    * [Pull request #341](https://github.com/dartsim/dart/pull/341)

1. Added Skeleton::getNumJoints()
    * [Pull request #335](https://github.com/dartsim/dart/pull/335)

1. Fixed bug in DARTCollide for sphere-sphere collision
    * [Pull request #332](https://github.com/dartsim/dart/pull/332)

1. Fixed naming issues for Skeletons in World
    * [Pull request #331](https://github.com/dartsim/dart/pull/331)
    * [Issue #330](https://github.com/dartsim/dart/issues/330)

1. Added PlanarJoint support for URDF loader
    * [Pull request #326](https://github.com/dartsim/dart/pull/326)

1. Fixed rotation of the inertia reference frame for URDF loader
    * [Pull request #326](https://github.com/dartsim/dart/pull/326)
    * [Issue #47](https://github.com/dartsim/dart/issues/47)

1. Fixed bug in loading WorldFile
    * [Pull request #325](https://github.com/dartsim/dart/pull/325)

1. Added plotting of 2D trajectories
    * [Pull request #324](https://github.com/dartsim/dart/pull/324)

1. Removed unsupported axis orders of EulerJoint
    * [Pull request #323](https://github.com/dartsim/dart/pull/323)
    * [Issue #321](https://github.com/dartsim/dart/issues/321)

1. Added convenience functions to help with setting joint positions
    * [Pull request #322](https://github.com/dartsim/dart/pull/322)
    * [Pull request #338](https://github.com/dartsim/dart/pull/338)

1. Added Frame class and auto-updating for forward kinematics
    * [Pull request #319](https://github.com/dartsim/dart/pull/319)
    * [Pull request #344](https://github.com/dartsim/dart/pull/344)
    * [Pull request #367](https://github.com/dartsim/dart/pull/367)
    * [Pull request #380](https://github.com/dartsim/dart/pull/380)
    * [Issue #289](https://github.com/dartsim/dart/issues/289)
    * [Issue #294](https://github.com/dartsim/dart/issues/294)
    * [Issue #305](https://github.com/dartsim/dart/issues/305)

1. Added Travis-CI build test for OSX
    * [Pull request #313](https://github.com/dartsim/dart/pull/313)
    * [Issue #258](https://github.com/dartsim/dart/issues/258)

1. Added specification of minimum dependency version
    * [Pull request #306](https://github.com/dartsim/dart/pull/306)
=======
### Version 4.3.7 (2018-01-05)

1. Updated DART 4.3 to be compatible with urdf 1.0/tinyxml2 6/flann 1.9.1
    * [Pull request #955](https://github.com/dartsim/dart/pull/955)
>>>>>>> 1337d559

### Version 4.3.6 (2016-04-16)

1. Fixed duplicate entries in Skeleton::mBodyNodes causing segfault in destructor
    * [Issue #671](https://github.com/dartsim/dart/issues/671)
    * [Pull request #672](https://github.com/dartsim/dart/pull/672)

### Version 4.3.5 (2016-01-09)

1. Fixed incorrect applying of joint constraint impulses (backported from 6.0.0)
    * [Pull request #578](https://github.com/dartsim/dart/pull/578)

### Version 4.3.4 (2015-01-24)

1. Fixed build issue with gtest on Mac
    * [Pull request #315](https://github.com/dartsim/dart/pull/315)

### Version 4.3.3 (2015-01-23)

1. Fixed joint Coulomb friction
    * [Pull request #311](https://github.com/dartsim/dart/pull/311)

### Version 4.3.2 (2015-01-22)

1. Fixed installation -- missing headers (utils/urdf, utils/sdf)

### Version 4.3.1 (2015-01-21)

1. Fixed API incompatibility introduced by dart-4.3.0
    * [Issue #303](https://github.com/dartsim/dart/issues/303)
    * [Pull request #309](https://github.com/dartsim/dart/pull/309)

### Version 4.3.0 (2015-01-19)

1. Added name manager for efficient name look-up and unique naming
    * [Pull request #277](https://github.com/dartsim/dart/pull/277)
1. Added all-inclusive header and namespace headers
    * [Pull request #278](https://github.com/dartsim/dart/pull/278)
1. Added DegreeOfFreedom class for getting/setting data of individual generalized coordinates 
    * [Pull request #288](https://github.com/dartsim/dart/pull/288)
1. Added hybrid dynamics
    * [Pull request #298](https://github.com/dartsim/dart/pull/298)
1. Added joint actuator types
    * [Pull request #298](https://github.com/dartsim/dart/pull/298)
1. Added Coulomb joint friction
    * [Pull request #301](https://github.com/dartsim/dart/pull/301)
1. Migrated to C++11
    * [Pull request #268](https://github.com/dartsim/dart/pull/268)
    * [Pull request #299](https://github.com/dartsim/dart/pull/299)
1. Improved readability of CMake output messages
    * [Pull request #272](https://github.com/dartsim/dart/pull/272)
1. Fixed const-correctneess of member functions
    * [Pull request #277](https://github.com/dartsim/dart/pull/277)
1. Added handling use of 'package:/' in URDF
    * [Pull request #273](https://github.com/dartsim/dart/pull/273)
    * [Issue #271](https://github.com/dartsim/dart/issues/271)

### Version 4.2.1 (2015-01-07)

1. Fixed version numbering of shared libraries in debian packages
    * [Pull request #286](https://github.com/dartsim/dart/pull/286)
1. Fixed Jacobian and its derivatives of FreeJoint/BallJoint
    * [Pull request #284](https://github.com/dartsim/dart/pull/284)

### Version 4.2.0 (2014-11-22)

1. Added reset functions for Simulation and Recording class
    * [Pull request #231](https://github.com/dartsim/dart/pull/231)
1. Added operational space control example
    * [Pull request #257](https://github.com/dartsim/dart/pull/257)
1. Fixed misuse of Bullet collision shapes
    * [Pull request #228](https://github.com/dartsim/dart/pull/228)
1. Fixed adjacent body pair check for Bullet collision detector
    * [Pull request #246](https://github.com/dartsim/dart/pull/246)
1. Fixed incorrect computation of constraint impulse for BallJointConstraint and WeldJointContraint
    * [Pull request #247](https://github.com/dartsim/dart/pull/247)
1. Improved generation of soft box shape for soft body
    * [Commit ec31f44](https://github.com/dartsim/dart/commit/ec31f44)

### Version 4.1.1 (2014-07-17)

1. Added ABI check script
    * [Pull request #226](https://github.com/dartsim/dart/pull/226)
    * [Pull request #227](https://github.com/dartsim/dart/pull/227)
1. Fixed build issues on Linux
    * [Pull request #214](https://github.com/dartsim/dart/pull/214)
    * [Pull request #219](https://github.com/dartsim/dart/pull/219)
1. Fixed build issues on Windows
    * [Pull request #215](https://github.com/dartsim/dart/pull/215)
    * [Pull request #217](https://github.com/dartsim/dart/pull/217)
1. Fixed unintended warning messages
    * [Pull request #220](https://github.com/dartsim/dart/pull/220)

### Version 4.1.0 (2014-07-02)

1. Fixed bug in switching collision detectors
    * [Issue #127](https://github.com/dartsim/dart/issues/127)
    * [Pull request #195](https://github.com/dartsim/dart/pull/195)
1. Fixed kinematics and dynamics when a skeleton has multiple parent-less bodies
    * [Pull request #196](https://github.com/dartsim/dart/pull/196)
1. Fixed issue on installing DART 4 alongside DART 3 on Linux
    * [Issue #122](https://github.com/dartsim/dart/issues/122)
    * [Pull request #203](https://github.com/dartsim/dart/pull/203)
1. Fixed warnings on gcc
    * [Pull request #206](https://github.com/dartsim/dart/pull/206)
1. Renamed getDof() to getNumDofs()
    * [Pull request #209](https://github.com/dartsim/dart/pull/209)
1. Added cylinder shape for soft body
    * [Pull request #210](https://github.com/dartsim/dart/pull/210)

### Version 4.0.0 (2014-06-02)

1. Added implicit joint spring force and damping force
1. Added planar joint
1. Added soft body dynamics
1. Added computation of velocity and acceleration of COM
1. Added bullet collision detector
  * [Pull request #156](https://github.com/dartsim/dart/pull/156)
1. Improved performance of forward dynamics algorithm
  * [Pull request #188](https://github.com/dartsim/dart/pull/188)
1. Improved dynamics API for Skeleton and Joint
  * [Pull request #161](https://github.com/dartsim/dart/pull/161)
  * [Pull request #192](https://github.com/dartsim/dart/pull/192)
  * [Pull request #193](https://github.com/dartsim/dart/pull/193)
1. Improved constraint dynamics solver
  * [Pull request #184](https://github.com/dartsim/dart/pull/184)
1. Improved calculation of equations of motion using Featherstone algorithm
  * [Issue #85](https://github.com/dartsim/dart/issues/87)
1. Improved optimizer interface and added nlopt solver
  * [Pull request #152](https://github.com/dartsim/dart/pull/152)
1. Fixed self collision bug
  * [Issue #125](https://github.com/dartsim/dart/issues/125)
1. Fixed incorrect integration of BallJoint and FreeJoint
  * [Issue #122](https://github.com/dartsim/dart/issues/122)
  * [Pull request #168](https://github.com/dartsim/dart/pull/168)

### Version 3.0 (2013-11-04)

1. Removed Transformation classes. Their functionality is now included in joint classes.
1. Added Featherstone algorithm. Can currently only be used without collision handling. The old algortihm is still present and used for that case.
1. Removed kinematics namespace. Functionality is moved to dynamics classes.
1. Added dart root namespace
1. A lot of function and variable renames
1. Added constraint namespace
1. Added "common" namespace

### Version 2.6 (2013-09-07)

1. Clean-up of build system:
  * Renamed DART_INCLUDEDIR to the standard-compliant DART_INCLUDE_DIRS in CMake files. Users need to adapt their CMake files for this change.
  * Users no longer need to call find_package(DARTExt) in the CMake files. A call to find_package(DART) also finds its dependencies now.
  * Allow user to overwrite installation prefix
  * Add possibility to include DART header files as '#include \<dart/dynamics/Skeleton.h\>' in addition to '#include \<dynamics/Skeleton.h\>'
  * Allow out-of-source builds
1. URDF loader:
  * Major clean-up
  * Consider mesh scaling factor

### Version 2.5 (2013-07-16)

1. Replaced robotics::World with simulation::World
1. Removed robotics::Robot
1. Added simulation::SimWindow
1. Some speed-up of Eigen calculations
1. Added abstract trajectory interface
1. ConstraintDynamics handles contact, joint limit and other constraint forces simultaneously
1. Improved Lemke algorithm for solving LCP
1. Renamed skeletonDynamics::getQDotVector() to getPoseVelocity()
1. Added abstract CollisionDetector interface allowing for multiple different collision detector implementations.
1. Created math namespace
1. Added System class as base class to Skeleton and Joint
1. URDF loader: Removed ability to load nonstandard URDF files with an object tag
1. Added support for multiple shapes per BodyNode
1. Made urdfdom a dependency instead of including it in the DART source
1. Added function to CollisionDetector to let user check a specific pair of BodyNodes for collision

### Version 2.4 (2013-03-05)

1. Mass and inertia are no longer stored in Shape but in BodyNode.
1. Different shapes for collision and visualization (not just different meshes)
1. Shapes are no longer centered at the COM but can be transformed independently relative to the link frame.
1. Improved URDF support
  * Support for non-mesh shapes
  * Does not create dummy root nodes anymore
  * Support for continuous joints
  * Support for arbitrary joint axes for revolute joints (but not for prismatic joints) instead of only axis-aligned joint axes
  * Support for relative mesh paths even if the robot and world URDF files are in different directories
  * All supported joint types can be root joints
1. Clean-up of the Robot class
1. Removed Object class
1. More robust build and installation process on Linux
<|MERGE_RESOLUTION|>--- conflicted
+++ resolved
@@ -1,4 +1,3 @@
-<<<<<<< HEAD
 ### Version 5.1.6 (2017-08-08)
 
 1. Improved camera movement of OpenGL GUI: smooth zooming and translation 
@@ -346,12 +345,11 @@
 
 1. Added specification of minimum dependency version
     * [Pull request #306](https://github.com/dartsim/dart/pull/306)
-=======
+
 ### Version 4.3.7 (2018-01-05)
 
 1. Updated DART 4.3 to be compatible with urdf 1.0/tinyxml2 6/flann 1.9.1
     * [Pull request #955](https://github.com/dartsim/dart/pull/955)
->>>>>>> 1337d559
 
 ### Version 4.3.6 (2016-04-16)
 
