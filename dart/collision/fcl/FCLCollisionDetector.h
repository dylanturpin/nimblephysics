--- conflicted
+++ resolved
@@ -88,17 +88,7 @@
   /// Constructor
   virtual ~FCLCollisionDetector();
 
-  /// Return engine type "FCL"
-  static const std::string& getTypeStatic();
-
   // Documentation inherited
-  const std::string& getType() const override;
-
-  // Documentation inherited
-  std::unique_ptr<CollisionGroup> createCollisionGroup() override;
-
-  // Documentation inherited
-<<<<<<< HEAD
   std::unique_ptr<CollisionDetector> cloneWithoutCollisionObjects() override;
 
   // Documentation inherited
@@ -108,12 +98,11 @@
   static const std::string& getStaticType();
 
   // Documentation inherited
-  virtual bool detectCollision(bool _checkAllCollisions,
-                               bool _calculateContactPoints) override;
-=======
+  std::unique_ptr<CollisionGroup> createCollisionGroup() override;
+
+  // Documentation inherited
   bool collide(CollisionGroup* group,
                const CollisionOption& option, CollisionResult& result) override;
->>>>>>> 25e3a8b7
 
   // Documentation inherited
   bool collide(CollisionGroup* group1, CollisionGroup* group2,
