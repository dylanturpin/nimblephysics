/*
 * Copyright (c) 2011-2015, Georgia Tech Research Corporation
 * All rights reserved.
 *
 * Author(s): Sehoon Ha <sehoon.ha@gmail.com>
 *            Jeongseok Lee <jslee02@gmail.com>
 *
 * Georgia Tech Graphics Lab and Humanoid Robotics Lab
 *
 * Directed by Prof. C. Karen Liu and Prof. Mike Stilman
 * <karenliu@cc.gatech.edu> <mstilman@cc.gatech.edu>
 *
 * This file is provided under the following "BSD-style" License:
 *   Redistribution and use in source and binary forms, with or
 *   without modification, are permitted provided that the following
 *   conditions are met:
 *   * Redistributions of source code must retain the above copyright
 *     notice, this list of conditions and the following disclaimer.
 *   * Redistributions in binary form must reproduce the above
 *     copyright notice, this list of conditions and the following
 *     disclaimer in the documentation and/or other materials provided
 *     with the distribution.
 *   THIS SOFTWARE IS PROVIDED BY THE COPYRIGHT HOLDERS AND
 *   CONTRIBUTORS "AS IS" AND ANY EXPRESS OR IMPLIED WARRANTIES,
 *   INCLUDING, BUT NOT LIMITED TO, THE IMPLIED WARRANTIES OF
 *   MERCHANTABILITY AND FITNESS FOR A PARTICULAR PURPOSE ARE
 *   DISCLAIMED. IN NO EVENT SHALL THE COPYRIGHT HOLDER OR
 *   CONTRIBUTORS BE LIABLE FOR ANY DIRECT, INDIRECT, INCIDENTAL,
 *   SPECIAL, EXEMPLARY, OR CONSEQUENTIAL DAMAGES (INCLUDING, BUT NOT
 *   LIMITED TO, PROCUREMENT OF SUBSTITUTE GOODS OR SERVICES; LOSS OF
 *   USE, DATA, OR PROFITS; OR BUSINESS INTERRUPTION) HOWEVER CAUSED
 *   AND ON ANY THEORY OF LIABILITY, WHETHER IN CONTRACT, STRICT
 *   LIABILITY, OR TORT (INCLUDING NEGLIGENCE OR OTHERWISE) ARISING IN
 *   ANY WAY OUT OF THE USE OF THIS SOFTWARE, EVEN IF ADVISED OF THE
 *   POSSIBILITY OF SUCH DAMAGE.
 */

#include "dart/dynamics/BodyNode.h"

#include <algorithm>
#include <vector>
#include <string>

#include "dart/common/Console.h"
#include "dart/common/StlHelpers.h"
#include "dart/math/Helpers.h"
#include "dart/dynamics/Joint.h"
#include "dart/dynamics/Shape.h"
#include "dart/dynamics/Skeleton.h"
#include "dart/dynamics/Chain.h"
#include "dart/dynamics/Marker.h"
#include "dart/dynamics/SoftBodyNode.h"
#include "dart/dynamics/EndEffector.h"

namespace dart {
namespace dynamics {

//==============================================================================
template <class DataType, std::unique_ptr<DataType> (Node::*getData)() const,
          typename VectorType = common::CloneableVector< std::unique_ptr<DataType> >,
          typename DataMap = std::map< std::type_index, std::unique_ptr<VectorType> > >
static void extractDataFromNodeTypeMap(
    DataMap& dataMap, const BodyNode::NodeMap& nodeMap)
{
  for(const auto& node_it : nodeMap)
  {
    const std::vector<Node*>& nodes = node_it.second;

    std::pair<typename DataMap::iterator, bool> insertion =
        dataMap.insert(typename DataMap::value_type(
                         node_it.first, nullptr));

    typename DataMap::iterator& it = insertion.first;

    std::unique_ptr<VectorType>& data = it->second;
    if(!data)
      data = common::make_unique<VectorType>();

    data->getVector().resize(nodes.size());

    for(size_t i=0; i < nodes.size(); ++i)
    {
      std::unique_ptr<DataType>& datum = data->getVector()[i];
      datum = (nodes[i]->*getData)();
    }
  }
}

//==============================================================================
template <class DataType, void (Node::*setData)(const DataType&),
          typename VectorType = common::CloneableVector< std::unique_ptr<DataType> >,
          typename DataMap = std::map< std::type_index, std::unique_ptr<VectorType> > >
static void setNodesFromDataTypeMap(
    BodyNode::NodeMap& nodeMap, const DataMap& dataMap)
{
  typename BodyNode::NodeMap::iterator node_it = nodeMap.begin();
  typename DataMap::const_iterator data_it = dataMap.begin();

  while( nodeMap.end() != node_it && dataMap.end() != data_it)
  {
    if( node_it->first == data_it->first )
    {
      const std::vector<Node*>& node_vec = node_it->second;
      const std::vector< std::unique_ptr<DataType> >& data_vec =
          data_it->second->getVector();

      // TODO(MXG): Should we report if the dimensions are mismatched?
      std::size_t stop = std::min(node_vec.size(), data_vec.size());
      for(std::size_t i=0; i < stop; ++i)
      {
        if(data_vec[i])
          (node_vec[i]->*setData)(*data_vec[i]);
      }

      ++node_it;
      ++data_it;
    }
    else if( node_it->first < data_it->first )
    {
      ++node_it;
    }
    else
    {
      ++data_it;
    }
  }
}

//==============================================================================
SkeletonRefCountingBase::SkeletonRefCountingBase()
  : mReferenceCount(0),
    mLockedSkeleton(std::make_shared<MutexedWeakSkeletonPtr>())
{
  // Do nothing
}

//==============================================================================
void SkeletonRefCountingBase::incrementReferenceCount() const
{
  int previous = std::atomic_fetch_add(&mReferenceCount, 1);
  if(0 == previous)
    mReferenceSkeleton = mSkeleton.lock();
}

//==============================================================================
void SkeletonRefCountingBase::decrementReferenceCount() const
{
  int previous = std::atomic_fetch_sub(&mReferenceCount, 1);
  if(1 == previous)
    mReferenceSkeleton = nullptr;
}

//==============================================================================
SkeletonPtr SkeletonRefCountingBase::getSkeleton()
{
  return mSkeleton.lock();
}

//==============================================================================
ConstSkeletonPtr SkeletonRefCountingBase::getSkeleton() const
{
  return mSkeleton.lock();
}

/// SKEL_SET_FLAGS : Lock a Skeleton pointer and activate dirty flags of X for
/// the tree that this BodyNode belongs to, as well as the flag for the Skeleton
/// overall
#define SKEL_SET_FLAGS( X ) { SkeletonPtr skel = getSkeleton(); if(skel) {      \
                            skel->mTreeCache[mTreeIndex].mDirty. X = true;      \
                            skel->mSkelCache.mDirty. X = true; } }

/// SET_FLAGS : A version of SKEL_SET_FLAGS that assumes a SkeletonPtr named
/// 'skel' has already been locked
#define SET_FLAGS( X ) skel->mTreeCache[mTreeIndex].mDirty. X = true;           \
                       skel->mSkelCache.mDirty. X = true;

/// CHECK_FLAG : Check if the dirty flag X for the tree of this BodyNode is
/// active
#define CHECK_FLAG( X ) skel->mTreeCache[mTreeIndex].mDirty. X

//==============================================================================
typedef std::set<Entity*> EntityPtrSet;

//==============================================================================
size_t BodyNode::msBodyNodeCount = 0;

namespace detail {

//==============================================================================
void setAllNodeStates(BodyNode* bodyNode, const AllNodeStates& states)
{
  bodyNode->setAllNodeStates(states);
}

//==============================================================================
AllNodeStates getAllNodeStates(const BodyNode* bodyNode)
{
  return bodyNode->getAllNodeStates();
}

//==============================================================================
void setAllNodeProperties(BodyNode* bodyNode,
                          const AllNodeProperties& properties)
{
  bodyNode->setAllNodeProperties(properties);
}

//==============================================================================
AllNodeProperties getAllNodeProperties(const BodyNode* bodyNode)
{
  return bodyNode->getAllNodeProperties();
}

//==============================================================================
BodyNodeState::BodyNodeState(
    bool isColliding,
    const Eigen::Vector6d& Fext)
  : mIsColliding(isColliding),
    mFext(Fext)
{
  // Do nothing
}

//==============================================================================
BodyNodeAspectProperties::BodyNodeAspectProperties(
    const std::string& name,
    const Inertia& _inertia,
    bool _isCollidable, double _frictionCoeff,
    double _restitutionCoeff, bool _gravityMode)
  : mName(name),
    mInertia(_inertia),
    mIsCollidable(_isCollidable),
    mFrictionCoeff(_frictionCoeff),
    mRestitutionCoeff(_restitutionCoeff),
    mGravityMode(_gravityMode)
{
  // Do nothing
}

} // namespace detail

//==============================================================================
BodyNode::~BodyNode()
{
  // Delete all Nodes
  mNodeMap.clear();
  mNodeDestructors.clear();

  // Release markers
  for (std::vector<Marker*>::const_iterator it = mMarkers.begin();
       it != mMarkers.end(); ++it)
  {
    delete (*it);
  }

  delete mParentJoint;
}

//==============================================================================
void BodyNode::setAllNodeStates(const AllNodeStates& states)
{
  setNodesFromDataTypeMap<Node::State, &Node::setNodeState>(
        mNodeMap, states.getMap());
}

//==============================================================================
BodyNode::AllNodeStates BodyNode::getAllNodeStates() const
{
  detail::NodeStateMap nodeStates;
  extractDataFromNodeTypeMap<Node::State, &Node::getNodeState>(
        nodeStates, mNodeMap);
  return nodeStates;
}

//==============================================================================
void BodyNode::setAllNodeProperties(const AllNodeProperties& properties)
{
  setNodesFromDataTypeMap<Node::Properties, &Node::setNodeProperties>(
        mNodeMap, properties.getMap());
}

//==============================================================================
BodyNode::AllNodeProperties BodyNode::getAllNodeProperties() const
{
  // TODO(MXG): Make a version of this function that will fill in a
  // NodeProperties instance instead of creating a new one
  detail::NodePropertiesMap nodeProperties;
  extractDataFromNodeTypeMap<Node::Properties, &Node::getNodeProperties>(
        nodeProperties, mNodeMap);
  return nodeProperties;
}

//==============================================================================
void BodyNode::setProperties(const CompositeProperties& _properties)
{
  setCompositeProperties(_properties);
}

//==============================================================================
void BodyNode::setProperties(const AspectProperties& _properties)
{
  setAspectProperties(_properties);
}

//==============================================================================
void BodyNode::setAspectState(const AspectState& state)
{
  setColliding(state.mIsColliding);
  if(mAspectState.mFext != state.mFext)
  {
    mAspectState.mFext = state.mFext;
    SKEL_SET_FLAGS(mExternalForces);
  }
}

//==============================================================================
void BodyNode::setAspectProperties(const AspectProperties& properties)
{
  setName(properties.mName);
  setInertia(properties.mInertia);
  setGravityMode(properties.mGravityMode);
  setFrictionCoeff(properties.mFrictionCoeff);
  setRestitutionCoeff(properties.mRestitutionCoeff);

  // TODO(MXG): Make Markers into Nodes before DART 6.0
  mAspectProperties.mMarkerProperties = properties.mMarkerProperties;
  // Remove current markers
  for(Marker* marker : mMarkers)
    delete marker;

  // Create new markers
  mMarkers.clear();
  for(const Marker::Properties& marker : mAspectProperties.mMarkerProperties)
    addMarker(new Marker(marker, this));
}

//==============================================================================
BodyNode::Properties BodyNode::getBodyNodeProperties() const
{
  return getCompositeProperties();
}

//==============================================================================
void BodyNode::copy(const BodyNode& otherBodyNode)
{
  if(this == &otherBodyNode)
    return;

  setCompositeProperties(otherBodyNode.getCompositeProperties());
}

//==============================================================================
void BodyNode::copy(const BodyNode* otherBodyNode)
{
  if(nullptr == otherBodyNode)
    return;

  copy(*otherBodyNode);
}

//==============================================================================
BodyNode& BodyNode::operator=(const BodyNode& otherBodyNode)
{
  copy(otherBodyNode);
  return *this;
}

//==============================================================================
void BodyNode::duplicateNodes(const BodyNode* otherBodyNode)
{
  if(nullptr == otherBodyNode)
  {
    dterr << "[BodyNode::duplicateNodes] You have asked to duplicate the Nodes "
          << "of a nullptr, which is not allowed!\n";
    assert(false);
    return;
  }

  const NodeMap& otherMap = otherBodyNode->mNodeMap;
  for(const auto& vec : otherMap)
  {
    for(const auto& node : vec.second)
      node->cloneNode(this)->attach();
  }
}

//==============================================================================
void BodyNode::matchNodes(const BodyNode* otherBodyNode)
{
  if(nullptr == otherBodyNode)
  {
    dterr << "[BodyNode::matchNodes] You have asked to match the Nodes of a "
          << "nullptr, which is not allowed!\n";
    assert(false);
    return;
  }

  for(auto& cleaner : mNodeDestructors)
    cleaner->getNode()->stageForRemoval();

  duplicateNodes(otherBodyNode);
}

//==============================================================================
const std::string& BodyNode::setName(const std::string& _name)
{
  // If it already has the requested name, do nothing
  if(mAspectProperties.mName == _name)
    return mAspectProperties.mName;

  const std::string oldName = mAspectProperties.mName;

  // If the BodyNode belongs to a Skeleton, consult the Skeleton's NameManager
  const SkeletonPtr& skel = getSkeleton();
  if(skel)
  {
    skel->mNameMgrForBodyNodes.removeName(mAspectProperties.mName);
    SoftBodyNode* softnode = dynamic_cast<SoftBodyNode*>(this);
    if(softnode)
      skel->mNameMgrForSoftBodyNodes.removeName(mAspectProperties.mName);

    mAspectProperties.mName = _name;
    skel->addEntryToBodyNodeNameMgr(this);

    if(softnode)
      skel->addEntryToSoftBodyNodeNameMgr(softnode);
  }
  else
  {
    mAspectProperties.mName = _name;
  }

  incrementVersion();
  Entity::mNameChangedSignal.raise(this, oldName, mAspectProperties.mName);

  // Return the final name (which might have been altered by the Skeleton's
  // NameManager)
  return mAspectProperties.mName;
}

//==============================================================================
const std::string& BodyNode::getName() const
{
  return mAspectProperties.mName;
}

//==============================================================================
void BodyNode::setGravityMode(bool _gravityMode)
{
  if (mAspectProperties.mGravityMode == _gravityMode)
    return;

  mAspectProperties.mGravityMode = _gravityMode;

  SKEL_SET_FLAGS(mGravityForces);
  SKEL_SET_FLAGS(mCoriolisAndGravityForces);

  incrementVersion();
}

//==============================================================================
bool BodyNode::getGravityMode() const
{
  return mAspectProperties.mGravityMode;
}

//==============================================================================
bool BodyNode::isCollidable() const
{
  return mAspectProperties.mIsCollidable;
}

//==============================================================================
void BodyNode::setCollidable(bool _isCollidable)
{
  mAspectProperties.mIsCollidable = _isCollidable;
}

//==============================================================================
void BodyNode::setMass(double _mass)
{
  assert(_mass >= 0.0 && "Negative mass is not allowable.");

  mAspectProperties.mInertia.setMass(_mass);

  notifyArticulatedInertiaUpdate();
  const SkeletonPtr& skel = getSkeleton();
  if(skel)
    skel->updateTotalMass();
}

//==============================================================================
double BodyNode::getMass() const
{
  return mAspectProperties.mInertia.getMass();
}

//==============================================================================
void BodyNode::setMomentOfInertia(double _Ixx, double _Iyy, double _Izz,
                                  double _Ixy, double _Ixz, double _Iyz)
{
  mAspectProperties.mInertia.setMoment(
        _Ixx, _Iyy, _Izz,
        _Ixy, _Ixz, _Iyz);

  notifyArticulatedInertiaUpdate();
}

//==============================================================================
void BodyNode::getMomentOfInertia(
    double& _Ixx, double& _Iyy, double& _Izz,
    double& _Ixy, double& _Ixz, double& _Iyz) const
{
  _Ixx = mAspectProperties.mInertia.getParameter(Inertia::I_XX);
  _Iyy = mAspectProperties.mInertia.getParameter(Inertia::I_YY);
  _Izz = mAspectProperties.mInertia.getParameter(Inertia::I_ZZ);

  _Ixy = mAspectProperties.mInertia.getParameter(Inertia::I_XY);
  _Ixz = mAspectProperties.mInertia.getParameter(Inertia::I_XZ);
  _Iyz = mAspectProperties.mInertia.getParameter(Inertia::I_YZ);
}

//==============================================================================
const Eigen::Matrix6d& BodyNode::getSpatialInertia() const
{
  return mAspectProperties.mInertia.getSpatialTensor();
}

//==============================================================================
void BodyNode::setInertia(const Inertia& _inertia)
{
  if(_inertia == mAspectProperties.mInertia)
    return;

  mAspectProperties.mInertia = _inertia;

  notifyArticulatedInertiaUpdate();
  const SkeletonPtr& skel = getSkeleton();
  if(skel)
    skel->updateTotalMass();

  incrementVersion();
}

//==============================================================================
const Inertia& BodyNode::getInertia() const
{
  return mAspectProperties.mInertia;
}

//==============================================================================
const math::Inertia& BodyNode::getArticulatedInertia() const
{
  const ConstSkeletonPtr& skel = getSkeleton();
  if( skel && CHECK_FLAG(mArticulatedInertia) )
    skel->updateArticulatedInertia(mTreeIndex);

  return mArtInertia;
}

//==============================================================================
const math::Inertia& BodyNode::getArticulatedInertiaImplicit() const
{
  const ConstSkeletonPtr& skel = getSkeleton();
  if( skel && CHECK_FLAG(mArticulatedInertia) )
    skel->updateArticulatedInertia(mTreeIndex);

  return mArtInertiaImplicit;
}

//==============================================================================
void BodyNode::setLocalCOM(const Eigen::Vector3d& _com)
{
  mAspectProperties.mInertia.setLocalCOM(_com);

  notifyArticulatedInertiaUpdate();
}

//==============================================================================
const Eigen::Vector3d& BodyNode::getLocalCOM() const
{
  return mAspectProperties.mInertia.getLocalCOM();
}

//==============================================================================
Eigen::Vector3d BodyNode::getCOM(const Frame* _withRespectTo) const
{
  return getTransform(_withRespectTo) * getLocalCOM();
}

//==============================================================================
Eigen::Vector3d BodyNode::getCOMLinearVelocity(const Frame* _relativeTo,
                                            const Frame* _inCoordinatesOf) const
{
  return getLinearVelocity(getLocalCOM(), _relativeTo, _inCoordinatesOf);
}

//==============================================================================
Eigen::Vector6d BodyNode::getCOMSpatialVelocity() const
{
  return getSpatialVelocity(getLocalCOM());
}

//==============================================================================
Eigen::Vector6d BodyNode::getCOMSpatialVelocity(const Frame* _relativeTo,
                                            const Frame* _inCoordinatesOf) const
{
  return getSpatialVelocity(getLocalCOM(), _relativeTo, _inCoordinatesOf);
}

//==============================================================================
Eigen::Vector3d BodyNode::getCOMLinearAcceleration(const Frame* _relativeTo,
                                            const Frame* _inCoordinatesOf) const
{
  return getLinearAcceleration(getLocalCOM(), _relativeTo, _inCoordinatesOf);
}

//==============================================================================
Eigen::Vector6d BodyNode::getCOMSpatialAcceleration() const
{
  return getSpatialAcceleration(getLocalCOM());
}

//==============================================================================
Eigen::Vector6d BodyNode::getCOMSpatialAcceleration(const Frame* _relativeTo,
                                            const Frame* _inCoordinatesOf) const
{
  return getSpatialAcceleration(getLocalCOM(), _relativeTo, _inCoordinatesOf);
}

//==============================================================================
void BodyNode::setFrictionCoeff(double _coeff)
{
  if(mAspectProperties.mFrictionCoeff == _coeff)
    return;

  assert(0.0 <= _coeff
         && "Coefficient of friction should be non-negative value.");
  mAspectProperties.mFrictionCoeff = _coeff;

  incrementVersion();
}

//==============================================================================
double BodyNode::getFrictionCoeff() const
{
  return mAspectProperties.mFrictionCoeff;
}

//==============================================================================
void BodyNode::setRestitutionCoeff(double _coeff)
{
  if(_coeff == mAspectProperties.mRestitutionCoeff)
    return;

  assert(0.0 <= _coeff && _coeff <= 1.0
         && "Coefficient of restitution should be in range of [0, 1].");
  mAspectProperties.mRestitutionCoeff = _coeff;

  incrementVersion();
}

//==============================================================================
double BodyNode::getRestitutionCoeff() const
{
  return mAspectProperties.mRestitutionCoeff;
}

//==============================================================================
size_t BodyNode::getIndexInSkeleton() const
{
  return mIndexInSkeleton;
}

//==============================================================================
size_t BodyNode::getIndexInTree() const
{
  return mIndexInTree;
}

//==============================================================================
size_t BodyNode::getTreeIndex() const
{
  return mTreeIndex;
}

//==============================================================================
static bool checkSkeletonNodeAgreement(
    const BodyNode* _bodyNode,
    const ConstSkeletonPtr& _newSkeleton, const BodyNode* _newParent,
    const std::string& _function,
    const std::string& _operation)
{
  if(nullptr == _newSkeleton)
  {
    dterr << "[BodyNode::" << _function << "] Attempting to " << _operation
          << " a BodyNode tree starting " << "from [" << _bodyNode->getName()
          << "] in the Skeleton named [" << _bodyNode->getSkeleton()->getName()
          << "] into a nullptr Skeleton.\n";
    return false;
  }

  if(_newParent && _newSkeleton != _newParent->getSkeleton())
  {
    dterr << "[BodyNode::" << _function << "] Mismatch between the specified "
          << "Skeleton [" << _newSkeleton->getName() << "] (" << _newSkeleton
          << ") and the specified new parent BodyNode ["
          << _newParent->getName() << "] whose actual Skeleton is named ["
          << _newParent->getSkeleton()->getName() <<  "] ("
          << _newParent->getSkeleton() << ") while attempting to " << _operation
          << " the BodyNode [" << _bodyNode->getName() << "] from the "
          << "Skeleton named [" << _bodyNode->getSkeleton()->getName() << "] ("
          << _bodyNode->getSkeleton() << ").\n";
    return false;
  }

  return true;
}

//==============================================================================
SkeletonPtr BodyNode::remove(const std::string& _name)
{
  return split(_name);
}

//==============================================================================
bool BodyNode::moveTo(BodyNode* _newParent)
{
  if(nullptr == _newParent)
    return getSkeleton()->moveBodyNodeTree(
          getParentJoint(), this, getSkeleton(), nullptr);
  else
    return getSkeleton()->moveBodyNodeTree(
          getParentJoint(), this, _newParent->getSkeleton(), _newParent);
}

//==============================================================================
bool BodyNode::moveTo(const SkeletonPtr& _newSkeleton, BodyNode* _newParent)
{
  if(checkSkeletonNodeAgreement(
       this, _newSkeleton, _newParent, "moveTo", "move"))
  {
    return getSkeleton()->moveBodyNodeTree(
          getParentJoint(), this, _newSkeleton, _newParent);
  }

  return false;
}

//==============================================================================
SkeletonPtr BodyNode::split(const std::string& _skeletonName)
{
  const SkeletonPtr& skel =
      Skeleton::create(getSkeleton()->getAspectProperties());
  skel->setName(_skeletonName);
  moveTo(skel, nullptr);
  return skel;
}

//==============================================================================
std::pair<Joint*, BodyNode*> BodyNode::copyTo(BodyNode* _newParent,
                                              bool _recursive)
{
  if(nullptr == _newParent)
    return getSkeleton()->cloneBodyNodeTree(
          nullptr, this, getSkeleton(), nullptr, _recursive);
  else
    return getSkeleton()->cloneBodyNodeTree(
          nullptr, this, _newParent->getSkeleton(), _newParent, _recursive);
}

//==============================================================================
std::pair<Joint*, BodyNode*> BodyNode::copyTo(const SkeletonPtr& _newSkeleton,
                                              BodyNode* _newParent,
                                              bool _recursive) const
{
  if(checkSkeletonNodeAgreement(
       this, _newSkeleton, _newParent, "copyTo", "copy"))
  {
    return getSkeleton()->cloneBodyNodeTree(
          nullptr, this, _newSkeleton, _newParent, _recursive);
  }

  return std::pair<Joint*, BodyNode*>(nullptr, nullptr);
}

//==============================================================================
SkeletonPtr BodyNode::copyAs(const std::string& _skeletonName,
                             bool _recursive) const
{
  const SkeletonPtr& skel =
      Skeleton::create(getSkeleton()->getAspectProperties());
  skel->setName(_skeletonName);
  copyTo(skel, nullptr, _recursive);
  return skel;
}

//==============================================================================
SkeletonPtr BodyNode::getSkeleton()
{
  return mSkeleton.lock();
}

//==============================================================================
ConstSkeletonPtr BodyNode::getSkeleton() const
{
  return mSkeleton.lock();
}

//==============================================================================
Joint* BodyNode::getParentJoint()
{
  return mParentJoint;
}

//==============================================================================
const Joint* BodyNode::getParentJoint() const
{
  return mParentJoint;
}

//==============================================================================
BodyNode* BodyNode::getParentBodyNode()
{
  return mParentBodyNode;
}

//==============================================================================
const BodyNode* BodyNode::getParentBodyNode() const
{
  return mParentBodyNode;
}

//==============================================================================
void BodyNode::addChildBodyNode(BodyNode* _body)
{
  assert(_body != nullptr);

  if(std::find(mChildBodyNodes.begin(), mChildBodyNodes.end(), _body) !=
     mChildBodyNodes.end())
  {
    dtwarn << "[BodyNode::addChildBodyNode] Attempting to add a BodyNode '"
           << _body->getName() << "' as a child BodyNode of '" << getName()
           << "', which is already its parent." << std::endl;
    return;
  }

  mChildBodyNodes.push_back(_body);
  _body->mParentBodyNode = this;
  _body->changeParentFrame(this);
}

//==============================================================================
size_t BodyNode::getNumChildBodyNodes() const
{
  return mChildBodyNodes.size();
}

//==============================================================================
BodyNode* BodyNode::getChildBodyNode(size_t _index)
{
  return common::getVectorObjectIfAvailable<BodyNode*>(_index, mChildBodyNodes);
}

//==============================================================================
const BodyNode* BodyNode::getChildBodyNode(size_t _index) const
{
  return common::getVectorObjectIfAvailable<BodyNode*>(_index, mChildBodyNodes);
}

//==============================================================================
size_t BodyNode::getNumChildJoints() const
{
  return mChildBodyNodes.size();
}

//==============================================================================
Joint* BodyNode::getChildJoint(size_t _index)
{
  BodyNode* childBodyNode = getChildBodyNode(_index);

  if(childBodyNode)
    return childBodyNode->getParentJoint();
  else
    return nullptr;
}

//==============================================================================
const Joint* BodyNode::getChildJoint(size_t _index) const
{
  return const_cast<BodyNode*>(this)->getChildJoint(_index);
}

//==============================================================================
ShapeNode* BodyNode::createShapeNode(const ShapePtr& shape)
{
  ShapeNode::BasicProperties properties;
  properties.mShape = shape;

  return createShapeNode(properties, true);
}

//==============================================================================
ShapeNode* BodyNode::createShapeNode(const ShapePtr& shape,
                                     const std::string& name)
{
  ShapeNode::BasicProperties properties;
  properties.mShape = shape;
  properties.mName = name;

  return createShapeNode(properties, false);
}

//==============================================================================
ShapeNode* BodyNode::createShapeNode(const ShapePtr& shape, const char* name)
{
  return createShapeNode(shape, std::string(name));
}

//==============================================================================
size_t BodyNode::getNumShapeNodes() const
{
  return getNumNodes<ShapeNode>();
}

//==============================================================================
ShapeNode* BodyNode::getShapeNode(size_t index)
{
  return getNode<ShapeNode>(index);
}

//==============================================================================
const ShapeNode* BodyNode::getShapeNode(size_t index) const
{
  return getNode<ShapeNode>(index);
}

//==============================================================================
const std::vector<ShapeNode*> BodyNode::getShapeNodes()
{
  const auto numShapeNodes = getNumShapeNodes();

  std::vector<ShapeNode*> shapeNodes(numShapeNodes);

  for (auto i = 0u; i < numShapeNodes; ++i)
    shapeNodes[i] = getShapeNode(i);

  return shapeNodes;
}

//==============================================================================
const std::vector<const ShapeNode*> BodyNode::getShapeNodes() const
{
  const auto numShapeNodes = getNumShapeNodes();

  std::vector<const ShapeNode*> shapeNodes(numShapeNodes);

  for (auto i = 0u; i < numShapeNodes; ++i)
    shapeNodes[i] = getShapeNode(i);

  return shapeNodes;
}

//==============================================================================
void BodyNode::removeAllShapeNodes()
{
  auto shapeNodes = getShapeNodes();
  for (auto shapeNode : shapeNodes)
    shapeNode->remove();
}

//==============================================================================
EndEffector* BodyNode::createEndEffector(const std::string& _name)
{
  EndEffector::BasicProperties properties;
  properties.mName = _name;

  return createNode<EndEffector>(properties);
}

//==============================================================================
EndEffector* BodyNode::createEndEffector(const char* _name)
{
  return createEndEffector(std::string(_name));
}

//==============================================================================
void BodyNode::addMarker(Marker* _marker)
{
  mMarkers.push_back(_marker);
  const SkeletonPtr& skel = getSkeleton();
  if(skel)
    skel->addEntryToMarkerNameMgr(_marker);
}

//==============================================================================
size_t BodyNode::getNumMarkers() const
{
  return mMarkers.size();
}

//==============================================================================
Marker* BodyNode::getMarker(size_t _index)
{
  return common::getVectorObjectIfAvailable<Marker*>(_index, mMarkers);
}

//==============================================================================
const Marker* BodyNode::getMarker(size_t _index) const
{
  return common::getVectorObjectIfAvailable<Marker*>(_index, mMarkers);
}

//==============================================================================
bool BodyNode::dependsOn(size_t _genCoordIndex) const
{
  return std::binary_search(mDependentGenCoordIndices.begin(),
                            mDependentGenCoordIndices.end(),
                            _genCoordIndex);
}

//==============================================================================
size_t BodyNode::getNumDependentGenCoords() const
{
  return mDependentGenCoordIndices.size();
}

//==============================================================================
size_t BodyNode::getDependentGenCoordIndex(size_t _arrayIndex) const
{
  assert(_arrayIndex < mDependentGenCoordIndices.size());

  return mDependentGenCoordIndices[_arrayIndex];
}

//==============================================================================
const std::vector<size_t>& BodyNode::getDependentGenCoordIndices() const
{
  return mDependentGenCoordIndices;
}

//==============================================================================
size_t BodyNode::getNumDependentDofs() const
{
  return mDependentDofs.size();
}

//==============================================================================
DegreeOfFreedom* BodyNode::getDependentDof(size_t _index)
{
  return common::getVectorObjectIfAvailable<DegreeOfFreedom*>(
        _index, mDependentDofs);
}

//==============================================================================
const DegreeOfFreedom* BodyNode::getDependentDof(size_t _index) const
{
  return common::getVectorObjectIfAvailable<DegreeOfFreedom*>(
        _index, mDependentDofs);
}

//==============================================================================
const std::vector<DegreeOfFreedom*>& BodyNode::getDependentDofs()
{
  return mDependentDofs;
}

//==============================================================================
const std::vector<const DegreeOfFreedom*>& BodyNode::getDependentDofs() const
{
  return mConstDependentDofs;
}

//==============================================================================
const std::vector<const DegreeOfFreedom*> BodyNode::getChainDofs() const
{
  // TODO(MXG): Consider templating the Criteria for const BodyNodes so that we
  // don't need a const_cast here. That said, the const_cast isn't hurting
  // anything, because the Criteria function would work just as well operating
  // on const BodyNodes.
  Chain::Criteria criteria(const_cast<BodyNode*>(this), nullptr);
  std::vector<BodyNode*> bn_chain = criteria.satisfy();
  std::vector<const DegreeOfFreedom*> dofs;
  dofs.reserve(getNumDependentGenCoords());
  for(std::vector<BodyNode*>::reverse_iterator rit = bn_chain.rbegin();
      rit != bn_chain.rend(); ++rit)
  {
    size_t nDofs = (*rit)->getParentJoint()->getNumDofs();
    for(size_t i=0; i<nDofs; ++i)
      dofs.push_back( (*rit)->getParentJoint()->getDof(i) );
  }

  return dofs;
}

//==============================================================================
const Eigen::Isometry3d& BodyNode::getRelativeTransform() const
{
  return mParentJoint->getLocalTransform();
}

//==============================================================================
const Eigen::Vector6d& BodyNode::getRelativeSpatialVelocity() const
{
  return mParentJoint->getLocalSpatialVelocity();
}

//==============================================================================
const Eigen::Vector6d& BodyNode::getRelativeSpatialAcceleration() const
{
  return mParentJoint->getLocalSpatialAcceleration();
}

//==============================================================================
const Eigen::Vector6d& BodyNode::getPrimaryRelativeAcceleration() const
{
  return mParentJoint->getLocalPrimaryAcceleration();
}

//==============================================================================
const Eigen::Vector6d& BodyNode::getPartialAcceleration() const
{
  if(mIsPartialAccelerationDirty)
    updatePartialAcceleration();

  return mPartialAcceleration;
}

//==============================================================================
const math::Jacobian& BodyNode::getJacobian() const
{
  if (mIsBodyJacobianDirty)
    updateBodyJacobian();

  return mBodyJacobian;
}

//==============================================================================
const math::Jacobian& BodyNode::getWorldJacobian() const
{
  if(mIsWorldJacobianDirty)
    updateWorldJacobian();

  return mWorldJacobian;
}

//==============================================================================
const math::Jacobian& BodyNode::getJacobianSpatialDeriv() const
{
  if(mIsBodyJacobianSpatialDerivDirty)
    updateBodyJacobianSpatialDeriv();

  return mBodyJacobianSpatialDeriv;
}

//==============================================================================
const math::Jacobian& BodyNode::getJacobianClassicDeriv() const
{
  if(mIsWorldJacobianClassicDerivDirty)
    updateWorldJacobianClassicDeriv();

  return mWorldJacobianClassicDeriv;
}

//==============================================================================
const Eigen::Vector6d& BodyNode::getBodyVelocityChange() const
{
  return mDelV;
}

//==============================================================================
void BodyNode::setColliding(bool _isColliding)
{
  mAspectState.mIsColliding = _isColliding;
}

//==============================================================================
bool BodyNode::isColliding()
{
  return mAspectState.mIsColliding;
}

//==============================================================================
void BodyNode::addExtForce(const Eigen::Vector3d& _force,
                           const Eigen::Vector3d& _offset,
                           bool _isForceLocal,
                           bool _isOffsetLocal)
{
  Eigen::Isometry3d T = Eigen::Isometry3d::Identity();
  Eigen::Vector6d F = Eigen::Vector6d::Zero();
  const Eigen::Isometry3d& W = getWorldTransform();

  if (_isOffsetLocal)
    T.translation() = _offset;
  else
    T.translation() = W.inverse() * _offset;

  if (_isForceLocal)
    F.tail<3>() = _force;
  else
    F.tail<3>() = W.linear().transpose() * _force;

  mAspectState.mFext += math::dAdInvT(T, F);

  SKEL_SET_FLAGS(mExternalForces);
}

//==============================================================================
void BodyNode::setExtForce(const Eigen::Vector3d& _force,
                           const Eigen::Vector3d& _offset,
                           bool _isForceLocal, bool _isOffsetLocal)
{
  Eigen::Isometry3d T = Eigen::Isometry3d::Identity();
  Eigen::Vector6d F = Eigen::Vector6d::Zero();
  const Eigen::Isometry3d& W = getWorldTransform();

  if (_isOffsetLocal)
    T.translation() = _offset;
  else
    T.translation() = W.inverse() * _offset;

  if (_isForceLocal)
    F.tail<3>() = _force;
  else
    F.tail<3>() = W.linear().transpose() * _force;

  mAspectState.mFext = math::dAdInvT(T, F);

  SKEL_SET_FLAGS(mExternalForces);
}

//==============================================================================
void BodyNode::addExtTorque(const Eigen::Vector3d& _torque, bool _isLocal)
{
  if (_isLocal)
    mAspectState.mFext.head<3>() += _torque;
  else
    mAspectState.mFext.head<3>() += getWorldTransform().linear().transpose() * _torque;

  SKEL_SET_FLAGS(mExternalForces);
}

//==============================================================================
void BodyNode::setExtTorque(const Eigen::Vector3d& _torque, bool _isLocal)
{
  if (_isLocal)
    mAspectState.mFext.head<3>() = _torque;
  else
    mAspectState.mFext.head<3>() = getWorldTransform().linear().transpose() * _torque;

  SKEL_SET_FLAGS(mExternalForces);
}

//==============================================================================
BodyNode::BodyNode(BodyNode* _parentBodyNode, Joint* _parentJoint,
                   const Properties& _properties)
  : Entity(ConstructFrame),
    Frame(Frame::World()),
    TemplatedJacobianNode<BodyNode>(this),
    mID(BodyNode::msBodyNodeCount++),
    mParentJoint(_parentJoint),
    mParentBodyNode(nullptr),
    mPartialAcceleration(Eigen::Vector6d::Zero()),
    mIsPartialAccelerationDirty(true),
    mF(Eigen::Vector6d::Zero()),
    mFgravity(Eigen::Vector6d::Zero()),
    mArtInertia(Eigen::Matrix6d::Identity()),
    mArtInertiaImplicit(Eigen::Matrix6d::Identity()),
    mBiasForce(Eigen::Vector6d::Zero()),
    mCg_dV(Eigen::Vector6d::Zero()),
    mCg_F(Eigen::Vector6d::Zero()),
    mG_F(Eigen::Vector6d::Zero()),
    mFext_F(Eigen::Vector6d::Zero()),
    mM_dV(Eigen::Vector6d::Zero()),
    mM_F(Eigen::Vector6d::Zero()),
    mInvM_c(Eigen::Vector6d::Zero()),
    mInvM_U(Eigen::Vector6d::Zero()),
    mArbitrarySpatial(Eigen::Vector6d::Zero()),
    mDelV(Eigen::Vector6d::Zero()),
    mBiasImpulse(Eigen::Vector6d::Zero()),
    mConstraintImpulse(Eigen::Vector6d::Zero()),
    mImpF(Eigen::Vector6d::Zero()),
    onColShapeAdded(mColShapeAddedSignal),
    onColShapeRemoved(mColShapeRemovedSignal),
    onStructuralChange(mStructuralChangeSignal)
{
  // Generate an inert destructor to make sure that it will not try to
  // double-delete this BodyNode when it gets destroyed.
  mSelfDestructor = std::shared_ptr<NodeDestructor>(new NodeDestructor(nullptr));
  mDestructor = mSelfDestructor;
  mAmAttached = true;

  mParentJoint->mChildBodyNode = this;
  setProperties(_properties);

  if(_parentBodyNode)
    _parentBodyNode->addChildBodyNode(this);

  createAspect<Aspect>();
  createAspect<detail::NodeVectorProxyAspect>();
}

//==============================================================================
BodyNode::BodyNode(const std::tuple<BodyNode*, Joint*, Properties>& args)
  : BodyNode(std::get<0>(args), std::get<1>(args), std::get<2>(args))
{
  // The initializer list is delegating the construction
}

//==============================================================================
BodyNode* BodyNode::clone(BodyNode* _parentBodyNode, Joint* _parentJoint,
                          bool cloneNodes) const
{
  BodyNode* clonedBn =
      new BodyNode(_parentBodyNode, _parentJoint, getBodyNodeProperties());

  clonedBn->matchAspects(this);

  if(cloneNodes)
    clonedBn->matchNodes(this);

  return clonedBn;
}

//==============================================================================
Node* BodyNode::cloneNode(BodyNode* /*bn*/) const
{
  dterr << "[BodyNode::cloneNode] This function should never be called! Please "
        << "report this as an error!\n";
  assert(false);
  return nullptr;
}

//==============================================================================
void BodyNode::init(const SkeletonPtr& _skeleton)
{
  mSkeleton = _skeleton;
  assert(_skeleton);
  if(mReferenceCount > 0)
  {
    mReferenceSkeleton = mSkeleton.lock();
  }

  setVersionDependentObject(mSkeleton.lock().get());
  mParentJoint->setVersionDependentObject(mSkeleton.lock().get());

  // Put the scope around this so that 'lock' releases the mutex immediately
  // after we're done with it
  {
    std::lock_guard<std::mutex> lock(mLockedSkeleton->mMutex);
    mLockedSkeleton->mSkeleton = mSkeleton;
  }

  //--------------------------------------------------------------------------
  // Fill the list of generalized coordinates this node depends on, and sort
  // it.
  //--------------------------------------------------------------------------
  if (mParentBodyNode)
    mDependentGenCoordIndices = mParentBodyNode->mDependentGenCoordIndices;
  else
    mDependentGenCoordIndices.clear();

  for (size_t i = 0; i < mParentJoint->getNumDofs(); i++)
    mDependentGenCoordIndices.push_back(mParentJoint->getIndexInSkeleton(i));

  // Sort
  std::sort(mDependentGenCoordIndices.begin(), mDependentGenCoordIndices.end());

  mDependentDofs.clear();
  mDependentDofs.reserve(mDependentGenCoordIndices.size());
  mConstDependentDofs.clear();
  mConstDependentDofs.reserve(mDependentGenCoordIndices.size());
  for(const size_t& index : mDependentGenCoordIndices)
  {
    mDependentDofs.push_back(_skeleton->getDof(index));
    mConstDependentDofs.push_back(_skeleton->getDof(index));
  }

#ifndef NDEBUG
  // Check whether there is duplicated indices.
  size_t nDepGenCoordIndices = mDependentGenCoordIndices.size();
  for (size_t i = 0; i < nDepGenCoordIndices; ++i)
  {
    for (size_t j = i + 1; j < nDepGenCoordIndices; ++j)
    {
      assert(mDependentGenCoordIndices[i] !=
             mDependentGenCoordIndices[j] &&
             "Duplicated index is found in mDependentGenCoordIndices.");
    }
  }
#endif // NDEBUG

  //--------------------------------------------------------------------------
  // Set dimensions of dynamics matrices and vectors.
  //--------------------------------------------------------------------------
  size_t numDepGenCoords = getNumDependentGenCoords();
  mBodyJacobian.setZero(6, numDepGenCoords);
  mWorldJacobian.setZero(6, numDepGenCoords);
  mBodyJacobianSpatialDeriv.setZero(6, numDepGenCoords);
  mWorldJacobianClassicDeriv.setZero(6, numDepGenCoords);
  notifyTransformUpdate();
}

//==============================================================================
void BodyNode::processNewEntity(Entity* _newChildEntity)
{
  // If the Entity is a JacobianNode, add it to the list of JacobianNodes
  if(JacobianNode* node = dynamic_cast<JacobianNode*>(_newChildEntity))
    mChildJacobianNodes.insert(node);

  // Here we want to sort out whether the Entity that has been added is a child
  // BodyNode or not

  // Check if it's a child BodyNode (if not, then it's just some other arbitrary
  // type of Entity)
  if(find(mChildBodyNodes.begin(), mChildBodyNodes.end(), _newChildEntity) !=
     mChildBodyNodes.end())
    return;

  // Check if it's already accounted for in our Non-BodyNode Entities
  if(mNonBodyNodeEntities.find(_newChildEntity) != mNonBodyNodeEntities.end())
  {
    dtwarn << "[BodyNode::processNewEntity] Attempting to add an Entity ["
           << _newChildEntity->getName() << "] as a child Entity of ["
           << getName() << "], which is already its parent." << std::endl;
    return;
  }

  // Add it to the Non-BodyNode Entities
  mNonBodyNodeEntities.insert(_newChildEntity);
}

//==============================================================================
void BodyNode::processRemovedEntity(Entity* _oldChildEntity)
{
  std::vector<BodyNode*>::iterator it = find(mChildBodyNodes.begin(),
                                             mChildBodyNodes.end(),
                                             _oldChildEntity);
  if(it != mChildBodyNodes.end())
    mChildBodyNodes.erase(it);

  if(JacobianNode* node = dynamic_cast<JacobianNode*>(_oldChildEntity))
  {
    std::unordered_set<JacobianNode*>::iterator node_it =
        mChildJacobianNodes.find(node);

    if(node_it != mChildJacobianNodes.end())
      mChildJacobianNodes.erase(node_it);
  }

  if(find(mNonBodyNodeEntities.begin(), mNonBodyNodeEntities.end(),
          _oldChildEntity) != mNonBodyNodeEntities.end())
    mNonBodyNodeEntities.erase(_oldChildEntity);
}

//==============================================================================
<<<<<<< HEAD
void BodyNode::draw(renderer::RenderInterface* ri,
                    const Eigen::Vector4d& color,
                    bool useDefaultColor, int /*depth*/) const
{
  if (nullptr == ri)
    return;

  ri->pushMatrix();

  // Use the relative transform of this Frame. We assume that we are being
  // called from the parent Frame's renderer.
  // TODO(MXG): This can cause trouble if the draw function is originally called
  // on an Entity or Frame which is not a child of the World Frame
  ri->transform(getRelativeTransform());

  // _ri->pushName(???); TODO(MXG): What should we do about this for Frames?
  auto shapeNodes = getShapeNodesWith<VisualAspect>();
  for (auto shapeNode : shapeNodes)
    shapeNode->draw(ri, color, useDefaultColor);
  // _ri.popName();

  // render the subtree
  for(Entity* entity : mChildEntities)
    entity->draw(ri, color, useDefaultColor);

  ri->popMatrix();
}

//==============================================================================
void BodyNode::drawMarkers(renderer::RenderInterface* _ri,
                           const Eigen::Vector4d& _color,
                           bool _useDefaultColor) const
{
  if (!_ri)
    return;

  _ri->pushMatrix();

  mParentJoint->applyGLTransform(_ri);

  // render the corresponding mMarkerss
  for (size_t i = 0; i < mMarkers.size(); i++)
    mMarkers[i]->draw(_ri, true, _color, _useDefaultColor);

  for (size_t i = 0; i < mChildBodyNodes.size(); i++)
    mChildBodyNodes[i]->drawMarkers(_ri, _color, _useDefaultColor);

  _ri->popMatrix();
}

//==============================================================================
=======
>>>>>>> 7c04754e
void BodyNode::notifyTransformUpdate()
{
  notifyVelocityUpdate(); // Global Velocity depends on the Global Transform

  if(mNeedTransformUpdate)
    return;

  mNeedTransformUpdate = true;

  const SkeletonPtr& skel = getSkeleton();
  if(skel)
  {
    // All of these depend on the world transform of this BodyNode, so they must
    // be dirtied whenever mNeedTransformUpdate is dirtied, and if
    // mTransformUpdate is already dirty, then these must already be dirty as
    // well
    SET_FLAGS(mCoriolisForces);
    SET_FLAGS(mGravityForces);
    SET_FLAGS(mCoriolisAndGravityForces);
    SET_FLAGS(mExternalForces);
  }

  // Child BodyNodes and other generic Entities are notified separately to allow
  // some optimizations
  for(size_t i=0; i<mChildBodyNodes.size(); ++i)
    mChildBodyNodes[i]->notifyTransformUpdate();

  for(Entity* entity : mNonBodyNodeEntities)
    entity->notifyTransformUpdate();
}

//==============================================================================
void BodyNode::notifyVelocityUpdate()
{
  notifyAccelerationUpdate(); // Global Acceleration depends on Global Velocity

  if(mNeedVelocityUpdate)
    return;

  mNeedVelocityUpdate = true;
  mIsPartialAccelerationDirty = true;

  const SkeletonPtr& skel = getSkeleton();
  if(skel)
  {
    SET_FLAGS(mCoriolisForces);
    SET_FLAGS(mCoriolisAndGravityForces);
  }

  // Child BodyNodes and other generic Entities are notified separately to allow
  // some optimizations
  for(size_t i=0; i<mChildBodyNodes.size(); ++i)
    mChildBodyNodes[i]->notifyVelocityUpdate();

  for(Entity* entity : mNonBodyNodeEntities)
    entity->notifyVelocityUpdate();
}

//==============================================================================
void BodyNode::notifyAccelerationUpdate()
{
  // If we already know we need to update, just quit
  if(mNeedAccelerationUpdate)
    return;

  mNeedAccelerationUpdate = true;

  for(size_t i=0; i<mChildBodyNodes.size(); ++i)
    mChildBodyNodes[i]->notifyAccelerationUpdate();

  for(Entity* entity : mNonBodyNodeEntities)
    entity->notifyAccelerationUpdate();
}

//==============================================================================
void BodyNode::notifyArticulatedInertiaUpdate()
{
  const SkeletonPtr& skel = getSkeleton();
  if(skel)
    skel->notifyArticulatedInertiaUpdate(mTreeIndex);
}

//==============================================================================
void BodyNode::notifyExternalForcesUpdate()
{
  SKEL_SET_FLAGS(mExternalForces);
}

//==============================================================================
void BodyNode::notifyCoriolisUpdate()
{
  SKEL_SET_FLAGS(mCoriolisForces);
  SKEL_SET_FLAGS(mCoriolisAndGravityForces);
}

//==============================================================================
void BodyNode::updateTransform()
{
  // Calling getWorldTransform will update the transform if an update is needed
  getWorldTransform();
  assert(math::verifyTransform(mWorldTransform));
}

//==============================================================================
void BodyNode::updateVelocity()
{
  // Calling getSpatialVelocity will update the velocity if an update is needed
  getSpatialVelocity();
  assert(!math::isNan(mVelocity));
}

//==============================================================================
void BodyNode::updatePartialAcceleration() const
{
  // Compute partial acceleration
  mParentJoint->setPartialAccelerationTo(mPartialAcceleration,
                                         getSpatialVelocity());
  mIsPartialAccelerationDirty = false;
}

//==============================================================================
void BodyNode::updateAccelerationID()
{
  // Note: auto-updating has replaced this function
  getSpatialAcceleration();
  // Verification
  assert(!math::isNan(mAcceleration));
}

//==============================================================================
void BodyNode::updateTransmittedForceID(const Eigen::Vector3d& _gravity,
                                        bool _withExternalForces)
{
  // Gravity force
  const Eigen::Matrix6d& mI = mAspectProperties.mInertia.getSpatialTensor();
  if (mAspectProperties.mGravityMode == true)
    mFgravity.noalias() = mI * math::AdInvRLinear(getWorldTransform(),_gravity);
  else
    mFgravity.setZero();

  // Inertial force
  mF.noalias() = mI * getSpatialAcceleration();

  // External force
  if (_withExternalForces)
    mF -= mAspectState.mFext;

  // Verification
  assert(!math::isNan(mF));

  // Gravity force
  mF -= mFgravity;

  // Coriolis force
  const Eigen::Vector6d& V = getSpatialVelocity();
  mF -= math::dad(V, mI * V);

  //
  for (const auto& childBodyNode : mChildBodyNodes)
  {
    Joint* childJoint = childBodyNode->getParentJoint();
    assert(childJoint != nullptr);

    mF += math::dAdInvT(childJoint->getLocalTransform(),
                        childBodyNode->getBodyForce());
  }

  // Verification
  assert(!math::isNan(mF));
}

//==============================================================================
void BodyNode::updateArtInertia(double _timeStep) const
{
  // Set spatial inertia to the articulated body inertia
  const Eigen::Matrix6d& mI = mAspectProperties.mInertia.getSpatialTensor();
  mArtInertia = mI;
  mArtInertiaImplicit = mI;

  // and add child articulated body inertia
  for (const auto& child : mChildBodyNodes)
  {
    Joint* childJoint = child->getParentJoint();

    childJoint->addChildArtInertiaTo(mArtInertia, child->mArtInertia);
    childJoint->addChildArtInertiaImplicitTo(mArtInertiaImplicit,
                                             child->mArtInertiaImplicit);
  }

  // Verification
//  assert(!math::isNan(mArtInertia));
  assert(!math::isNan(mArtInertiaImplicit));

  // Update parent joint's inverse of projected articulated body inertia
  mParentJoint->updateInvProjArtInertia(mArtInertia);
  mParentJoint->updateInvProjArtInertiaImplicit(mArtInertiaImplicit, _timeStep);

  // Verification
//  assert(!math::isNan(mArtInertia));
  assert(!math::isNan(mArtInertiaImplicit));
}

//==============================================================================
void BodyNode::updateBiasForce(const Eigen::Vector3d& _gravity,
                               double _timeStep)
{
  // Gravity force
  const Eigen::Matrix6d& mI = mAspectProperties.mInertia.getSpatialTensor();
  if (mAspectProperties.mGravityMode == true)
    mFgravity.noalias() = mI * math::AdInvRLinear(getWorldTransform(),_gravity);
  else
    mFgravity.setZero();

  // Set bias force
  const Eigen::Vector6d& V = getSpatialVelocity();
  mBiasForce = -math::dad(V, mI * V) - mAspectState.mFext - mFgravity;

  // Verification
  assert(!math::isNan(mBiasForce));

  // And add child bias force
  for (const auto& childBodyNode : mChildBodyNodes)
  {
    Joint* childJoint = childBodyNode->getParentJoint();

    childJoint->addChildBiasForceTo(mBiasForce,
                                childBodyNode->getArticulatedInertiaImplicit(),
                                childBodyNode->mBiasForce,
                                childBodyNode->getPartialAcceleration());
  }

  // Verification
  assert(!math::isNan(mBiasForce));

  // Update parent joint's total force with implicit joint damping and spring
  // forces
  mParentJoint->updateTotalForce( getArticulatedInertiaImplicit()
                                  * getPartialAcceleration() + mBiasForce,
                                  _timeStep);
}

//==============================================================================
void BodyNode::updateBiasImpulse()
{
  // Update impulsive bias force
  mBiasImpulse = -mConstraintImpulse;

  // And add child bias impulse
  for (auto& childBodyNode : mChildBodyNodes)
  {
    Joint* childJoint = childBodyNode->getParentJoint();

    childJoint->addChildBiasImpulseTo(mBiasImpulse,
                                      childBodyNode->getArticulatedInertia(),
                                      childBodyNode->mBiasImpulse);
  }

  // Verification
  assert(!math::isNan(mBiasImpulse));

  // Update parent joint's total force
  mParentJoint->updateTotalImpulse(mBiasImpulse);
}

//==============================================================================
void BodyNode::updateTransmittedForceFD()
{
  mF = mBiasForce;
  mF.noalias() += getArticulatedInertiaImplicit() * getSpatialAcceleration();

  assert(!math::isNan(mF));
}

//==============================================================================
void BodyNode::updateTransmittedImpulse()
{
  mImpF = mBiasImpulse;
  mImpF.noalias() += getArticulatedInertia() * mDelV;

  assert(!math::isNan(mImpF));
}

//==============================================================================
void BodyNode::updateAccelerationFD()
{
  if (mParentBodyNode)
  {
    // Update joint acceleration
    mParentJoint->updateAcceleration(getArticulatedInertiaImplicit(),
                                     mParentBodyNode->getSpatialAcceleration());
  }
  else
  {
    // Update joint acceleration
    mParentJoint->updateAcceleration(getArticulatedInertiaImplicit(),
                                     Eigen::Vector6d::Zero());
  }

  // Verify the spatial acceleration of this body
  assert(!math::isNan(mAcceleration));
}

//==============================================================================
void BodyNode::updateVelocityChangeFD()
{
  if (mParentBodyNode)
  {
    // Update joint velocity change
    mParentJoint->updateVelocityChange(getArticulatedInertia(),
                                       mParentBodyNode->mDelV);

    // Transmit spatial acceleration of parent body to this body
    mDelV = math::AdInvT(mParentJoint->getLocalTransform(),
                         mParentBodyNode->mDelV);
  }
  else
  {
    // Update joint velocity change
    mParentJoint->updateVelocityChange(getArticulatedInertia(),
                                       Eigen::Vector6d::Zero());

    // Transmit spatial acceleration of parent body to this body
    mDelV.setZero();
  }

  // Add parent joint's acceleration to this body
  mParentJoint->addVelocityChangeTo(mDelV);

  // Verify the spatial velocity change of this body
  assert(!math::isNan(mDelV));
}

//==============================================================================
void BodyNode::updateJointForceID(double _timeStep,
                                  bool _withDampingForces,
                                  bool _withSpringForces)
{
  assert(mParentJoint != nullptr);
  mParentJoint->updateForceID(mF, _timeStep,
                              _withDampingForces, _withSpringForces);
}

//==============================================================================
void BodyNode::updateJointForceFD(double _timeStep,
                                  bool _withDampingForces,
                                  bool _withSpringForces)
{
  assert(mParentJoint != nullptr);
  mParentJoint->updateForceFD(mF, _timeStep,
                              _withDampingForces, _withSpringForces);
}

//==============================================================================
void BodyNode::updateJointImpulseFD()
{
  assert(mParentJoint != nullptr);
  mParentJoint->updateImpulseFD(mF);
}

//==============================================================================
void BodyNode::updateConstrainedTerms(double _timeStep)
{
  // 1. dq = dq + del_dq
  // 2. ddq = ddq + del_dq / dt
  // 3. tau = tau + imp / dt
  mParentJoint->updateConstrainedTerms(_timeStep);

  //
  mF += mImpF / _timeStep;
}

//==============================================================================
void BodyNode::clearExternalForces()
{
  mAspectState.mFext.setZero();
  SKEL_SET_FLAGS(mExternalForces);
}

//==============================================================================
void BodyNode::clearInternalForces()
{
  mParentJoint->resetForces();
}

//==============================================================================
const Eigen::Vector6d& BodyNode::getExternalForceLocal() const
{
  return mAspectState.mFext;
}

//==============================================================================
Eigen::Vector6d BodyNode::getExternalForceGlobal() const
{
  return math::dAdInvT(getWorldTransform(), mAspectState.mFext);
}

//==============================================================================
void BodyNode::addConstraintImpulse(const Eigen::Vector3d& _constImp,
                                    const Eigen::Vector3d& _offset,
                                    bool _isImpulseLocal,
                                    bool _isOffsetLocal)
{
  // TODO(JS): Add contact sensor data here (DART 4.1)

  Eigen::Isometry3d T = Eigen::Isometry3d::Identity();
  Eigen::Vector6d F = Eigen::Vector6d::Zero();
  const Eigen::Isometry3d& W = getWorldTransform();

  if (_isOffsetLocal)
    T.translation() = _offset;
  else
    T.translation() = W.inverse() * _offset;

  if (_isImpulseLocal)
    F.tail<3>() = _constImp;
  else
    F.tail<3>() = W.linear().transpose() * _constImp;

  mConstraintImpulse += math::dAdInvT(T, F);
}

//==============================================================================
void BodyNode::clearConstraintImpulse()
{
  mDelV.setZero();
  mBiasImpulse.setZero();
  mConstraintImpulse.setZero();
  mImpF.setZero();

  mParentJoint->resetConstraintImpulses();
  mParentJoint->resetTotalImpulses();
  mParentJoint->resetVelocityChanges();
}

//==============================================================================
const Eigen::Vector6d& BodyNode::getBodyForce() const
{
  return mF;
}

//==============================================================================
void BodyNode::setConstraintImpulse(const Eigen::Vector6d& _constImp)
{
  assert(!math::isNan(_constImp));
  mConstraintImpulse = _constImp;
}

//==============================================================================
void BodyNode::addConstraintImpulse(const Eigen::Vector6d& _constImp)
{
  assert(!math::isNan(_constImp));
  mConstraintImpulse += _constImp;
}

//==============================================================================
const Eigen::Vector6d& BodyNode::getConstraintImpulse() const
{
  return mConstraintImpulse;
}

//==============================================================================
double BodyNode::getKineticEnergy() const
{
  const Eigen::Vector6d& V = getSpatialVelocity();
  const Eigen::Matrix6d& mI = mAspectProperties.mInertia.getSpatialTensor();
  return 0.5 * V.dot(mI * V);
}

//==============================================================================
double BodyNode::getPotentialEnergy(const Eigen::Vector3d& _gravity) const
{
  return -getMass() * getWorldTransform().translation().dot(_gravity);
}

//==============================================================================
Eigen::Vector3d BodyNode::getLinearMomentum() const
{
  const Eigen::Matrix6d& mI = mAspectProperties.mInertia.getSpatialTensor();
  return (mI * getSpatialVelocity()).tail<3>();
}

//==============================================================================
Eigen::Vector3d BodyNode::getAngularMomentum(const Eigen::Vector3d& _pivot)
{
  Eigen::Isometry3d T = Eigen::Isometry3d::Identity();
  const Eigen::Matrix6d& mI = mAspectProperties.mInertia.getSpatialTensor();
  T.translation() = _pivot;
  return math::dAdT(T, mI * getSpatialVelocity()).head<3>();
}

//==============================================================================
bool BodyNode::isReactive() const
{
  const ConstSkeletonPtr& skel = getSkeleton();
  if (skel && skel->isMobile() && getNumDependentGenCoords() > 0)
  {
    // Check if all the ancestor joints are motion prescribed.
    const BodyNode* body = this;
    while (body != nullptr)
    {
      if (body->mParentJoint->isDynamic())
        return true;

      body = body->mParentBodyNode;
    }
    // TODO: Checking if all the ancestor joints are motion prescribed is
    // expensive. It would be good to evaluate this in advance and update only
    // when necessary.

    return false;
  }
  else
  {
    return false;
  }
}

//==============================================================================
void BodyNode::aggregateCoriolisForceVector(Eigen::VectorXd& _C)
{
  aggregateCombinedVector(_C, Eigen::Vector3d::Zero());
}

//==============================================================================
void BodyNode::aggregateGravityForceVector(Eigen::VectorXd& _g,
                                           const Eigen::Vector3d& _gravity)
{
  const Eigen::Matrix6d& mI = mAspectProperties.mInertia.getSpatialTensor();
  if (mAspectProperties.mGravityMode == true)
    mG_F = mI * math::AdInvRLinear(getWorldTransform(), _gravity);
  else
    mG_F.setZero();

  for (std::vector<BodyNode*>::const_iterator it = mChildBodyNodes.begin();
       it != mChildBodyNodes.end(); ++it)
  {
    mG_F += math::dAdInvT((*it)->mParentJoint->getLocalTransform(),
                          (*it)->mG_F);
  }

  size_t nGenCoords = mParentJoint->getNumDofs();
  if (nGenCoords > 0)
  {
    Eigen::VectorXd g = -(mParentJoint->getLocalJacobian().transpose() * mG_F);
    size_t iStart = mParentJoint->getIndexInTree(0);
    _g.segment(iStart, nGenCoords) = g;
  }
}

//==============================================================================
void BodyNode::updateCombinedVector()
{
  if (mParentBodyNode)
  {
    mCg_dV = math::AdInvT(mParentJoint->getLocalTransform(),
                          mParentBodyNode->mCg_dV) + getPartialAcceleration();
  }
  else
  {
    mCg_dV = getPartialAcceleration();
  }
}

//==============================================================================
void BodyNode::aggregateCombinedVector(Eigen::VectorXd& _Cg,
                                       const Eigen::Vector3d& _gravity)
{
  // H(i) = I(i) * W(i) -
  //        dad{V}(I(i) * V(i)) + sum(k \in children) dAd_{T(i,j)^{-1}}(H(k))
  const Eigen::Matrix6d& mI = mAspectProperties.mInertia.getSpatialTensor();
  if (mAspectProperties.mGravityMode == true)
    mFgravity = mI * math::AdInvRLinear(getWorldTransform(), _gravity);
  else
    mFgravity.setZero();

  const Eigen::Vector6d& V = getSpatialVelocity();
  mCg_F = mI * mCg_dV;
  mCg_F -= mFgravity;
  mCg_F -= math::dad(V, mI * V);

  for (std::vector<BodyNode*>::iterator it = mChildBodyNodes.begin();
       it != mChildBodyNodes.end(); ++it)
  {
    mCg_F += math::dAdInvT((*it)->getParentJoint()->mT, (*it)->mCg_F);
  }

  size_t nGenCoords = mParentJoint->getNumDofs();
  if (nGenCoords > 0)
  {
    Eigen::VectorXd Cg
        = mParentJoint->getLocalJacobian().transpose() * mCg_F;
    size_t iStart = mParentJoint->getIndexInTree(0);
    _Cg.segment(iStart, nGenCoords) = Cg;
  }
}

//==============================================================================
void BodyNode::aggregateExternalForces(Eigen::VectorXd& _Fext)
{
  mFext_F = mAspectState.mFext;

  for (std::vector<BodyNode*>::const_iterator it = mChildBodyNodes.begin();
       it != mChildBodyNodes.end(); ++it)
  {
    mFext_F += math::dAdInvT((*it)->mParentJoint->getLocalTransform(),
                             (*it)->mFext_F);
  }

  size_t nGenCoords = mParentJoint->getNumDofs();
  if (nGenCoords > 0)
  {
    Eigen::VectorXd Fext = mParentJoint->getLocalJacobian().transpose()*mFext_F;
    size_t iStart = mParentJoint->getIndexInTree(0);
    _Fext.segment(iStart, nGenCoords) = Fext;
  }
}

//==============================================================================
void BodyNode::aggregateSpatialToGeneralized(Eigen::VectorXd& _generalized,
                                             const Eigen::Vector6d& _spatial)
{
  //
  mArbitrarySpatial = _spatial;

  //
  for (std::vector<BodyNode*>::const_iterator it = mChildBodyNodes.begin();
       it != mChildBodyNodes.end(); ++it)
  {
    mArbitrarySpatial += math::dAdInvT((*it)->mParentJoint->getLocalTransform(),
                                       (*it)->mArbitrarySpatial);
  }

  // Project the spatial quantity to generalized coordinates
  size_t iStart = mParentJoint->getIndexInTree(0);
  _generalized.segment(iStart, mParentJoint->getNumDofs())
      = mParentJoint->getSpatialToGeneralized(mArbitrarySpatial);
}

//==============================================================================
void BodyNode::updateMassMatrix()
{
  mM_dV.setZero();
  size_t dof = mParentJoint->getNumDofs();
  if (dof > 0)
  {
    mM_dV.noalias() += mParentJoint->getLocalJacobian()
                       * mParentJoint->getAccelerations();
    assert(!math::isNan(mM_dV));
  }
  if (mParentBodyNode)
    mM_dV += math::AdInvT(mParentJoint->getLocalTransform(),
                          mParentBodyNode->mM_dV);
  assert(!math::isNan(mM_dV));
}

//==============================================================================
void BodyNode::aggregateMassMatrix(Eigen::MatrixXd& _MCol, size_t _col)
{
  const Eigen::Matrix6d& mI = mAspectProperties.mInertia.getSpatialTensor();
  //
  mM_F.noalias() = mI * mM_dV;

  // Verification
  assert(!math::isNan(mM_F));

  //
  for (std::vector<BodyNode*>::const_iterator it = mChildBodyNodes.begin();
       it != mChildBodyNodes.end(); ++it)
  {
    mM_F += math::dAdInvT((*it)->getParentJoint()->getLocalTransform(),
                          (*it)->mM_F);
  }

  // Verification
  assert(!math::isNan(mM_F));

  //
  size_t dof = mParentJoint->getNumDofs();
  if (dof > 0)
  {
    size_t iStart = mParentJoint->getIndexInTree(0);
    _MCol.block(iStart, _col, dof, 1).noalias() =
        mParentJoint->getLocalJacobian().transpose() * mM_F;
  }
}

//==============================================================================
void BodyNode::aggregateAugMassMatrix(Eigen::MatrixXd& _MCol, size_t _col,
                                      double _timeStep)
{
  // TODO(JS): Need to be reimplemented
  const Eigen::Matrix6d& mI = mAspectProperties.mInertia.getSpatialTensor();

  //
  mM_F.noalias() = mI * mM_dV;

  // Verification
  assert(!math::isNan(mM_F));

  //
  for (std::vector<BodyNode*>::const_iterator it = mChildBodyNodes.begin();
       it != mChildBodyNodes.end(); ++it)
  {
    mM_F += math::dAdInvT((*it)->getParentJoint()->getLocalTransform(),
                          (*it)->mM_F);
  }

  // Verification
  assert(!math::isNan(mM_F));

  //
  size_t dof = mParentJoint->getNumDofs();
  if (dof > 0)
  {
    Eigen::MatrixXd K = Eigen::MatrixXd::Zero(dof, dof);
    Eigen::MatrixXd D = Eigen::MatrixXd::Zero(dof, dof);
    for (size_t i = 0; i < dof; ++i)
    {
      K(i, i) = mParentJoint->getSpringStiffness(i);
      D(i, i) = mParentJoint->getDampingCoefficient(i);
    }

    size_t iStart = mParentJoint->getIndexInTree(0);

    _MCol.block(iStart, _col, dof, 1).noalias()
        = mParentJoint->getLocalJacobian().transpose() * mM_F
          + D * (_timeStep * mParentJoint->getAccelerations())
          + K * (_timeStep * _timeStep * mParentJoint->getAccelerations());
  }
}

//==============================================================================
void BodyNode::updateInvMassMatrix()
{
  //
  mInvM_c.setZero();

  //
  for (std::vector<BodyNode*>::const_iterator it = mChildBodyNodes.begin();
       it != mChildBodyNodes.end(); ++it)
  {
    (*it)->getParentJoint()->addChildBiasForceForInvMassMatrix(
          mInvM_c, (*it)->getArticulatedInertia(), (*it)->mInvM_c);
  }

  // Verification
  assert(!math::isNan(mInvM_c));

  // Update parent joint's total force for inverse mass matrix
  mParentJoint->updateTotalForceForInvMassMatrix(mInvM_c);
}

//==============================================================================
void BodyNode::updateInvAugMassMatrix()
{
  //
  mInvM_c.setZero();

  //
  for (std::vector<BodyNode*>::const_iterator it = mChildBodyNodes.begin();
       it != mChildBodyNodes.end(); ++it)
  {
    (*it)->getParentJoint()->addChildBiasForceForInvAugMassMatrix(
          mInvM_c, (*it)->getArticulatedInertiaImplicit(), (*it)->mInvM_c);
  }

  // Verification
  assert(!math::isNan(mInvM_c));

  // Update parent joint's total force for inverse mass matrix
  mParentJoint->updateTotalForceForInvMassMatrix(mInvM_c);
}

//==============================================================================
void BodyNode::aggregateInvMassMatrix(Eigen::MatrixXd& _InvMCol, size_t _col)
{
  if (mParentBodyNode)
  {
    //
    mParentJoint->getInvMassMatrixSegment(
          _InvMCol, _col, getArticulatedInertia(), mParentBodyNode->mInvM_U);

    //
    mInvM_U = math::AdInvT(mParentJoint->getLocalTransform(),
                           mParentBodyNode->mInvM_U);
  }
  else
  {
    //
    mParentJoint->getInvMassMatrixSegment(
          _InvMCol, _col, getArticulatedInertia(), Eigen::Vector6d::Zero());

    //
    mInvM_U.setZero();
  }

  //
  mParentJoint->addInvMassMatrixSegmentTo(mInvM_U);
}

//==============================================================================
void BodyNode::aggregateInvAugMassMatrix(Eigen::MatrixXd& _InvMCol, size_t _col,
                                         double /*_timeStep*/)
{
  if (mParentBodyNode)
  {
    //
    mParentJoint->getInvAugMassMatrixSegment(
          _InvMCol, _col, getArticulatedInertiaImplicit(),
          mParentBodyNode->mInvM_U);

    //
    mInvM_U = math::AdInvT(mParentJoint->getLocalTransform(),
                           mParentBodyNode->mInvM_U);
  }
  else
  {
    //
    mParentJoint->getInvAugMassMatrixSegment(
          _InvMCol, _col, getArticulatedInertiaImplicit(),
          Eigen::Vector6d::Zero());

    //
    mInvM_U.setZero();
  }

  //
  mParentJoint->addInvMassMatrixSegmentTo(mInvM_U);
}

//==============================================================================
void BodyNode::updateBodyJacobian() const
{
  //--------------------------------------------------------------------------
  // Jacobian update
  //
  // J = | J1 J2 ... Jn |
  //   = | Ad(T(i,i-1), J_parent) J_local |
  //
  //   J_parent: (6 x parentDOF)
  //    J_local: (6 x localDOF)
  //         Ji: (6 x 1) se3
  //          n: number of dependent coordinates
  //--------------------------------------------------------------------------

  if(nullptr == mParentJoint)
    return;

  const size_t localDof     = mParentJoint->getNumDofs();
  assert(getNumDependentGenCoords() >= localDof);
  const size_t ascendantDof = getNumDependentGenCoords() - localDof;

  // Parent Jacobian
  if (mParentBodyNode)
  {
    assert(static_cast<size_t>(mParentBodyNode->getJacobian().cols())
           + mParentJoint->getNumDofs()
           == static_cast<size_t>(mBodyJacobian.cols()));

    assert(mParentJoint);
    mBodyJacobian.leftCols(ascendantDof) =
        math::AdInvTJac(mParentJoint->getLocalTransform(),
                        mParentBodyNode->getJacobian());
  }

  // Local Jacobian
  mBodyJacobian.rightCols(localDof) = mParentJoint->getLocalJacobian();

  mIsBodyJacobianDirty = false;
}

//==============================================================================
void BodyNode::updateWorldJacobian() const
{
  mWorldJacobian = math::AdRJac(getWorldTransform(), getJacobian());

  mIsWorldJacobianDirty = false;
}

//==============================================================================
void BodyNode::updateBodyJacobianSpatialDeriv() const
{
  //--------------------------------------------------------------------------
  // Body Jacobian first spatial derivative update
  //
  // dJ = | Ad(T(i, parent(i)), dJ_parent(i))    ad(V(i), S(i)) + dS(i) |
  //
  // T(i, parent(i)): Transformation from this BodyNode to the parent BodyNode
  // dJ             : Spatial Jacobian derivative (6 x dependentDOF)
  // dJ_parent      : Parent Jacobian derivative (6 x (dependentDOF - localDOF))
  // V(i)           : Spatial velocity (6 x 1)
  // S(i)           : Local spatial Jacobian (6 x localDOF)
  // dS(i)          : Local spatial Jacobian deriavative (6 x localDOF)
  // Ad(T(1,2), V)  : Transformation a spatial motion from frame 2 to frame 1
  // ad(V, W)       : Spatial cross product for spatial motions
  //--------------------------------------------------------------------------

  if (nullptr == mParentJoint)
    return;

  const auto numLocalDOFs = mParentJoint->getNumDofs();
  assert(getNumDependentGenCoords() >= numLocalDOFs);
  const auto numParentDOFs = getNumDependentGenCoords() - numLocalDOFs;

  // Parent Jacobian: Ad(T(i, parent(i)), dJ_parent(i))
  if (mParentBodyNode)
  {
    const auto& dJ_parent = mParentBodyNode->getJacobianSpatialDeriv();

    assert(static_cast<size_t>(dJ_parent.cols()) + mParentJoint->getNumDofs()
           == static_cast<size_t>(mBodyJacobianSpatialDeriv.cols()));

    mBodyJacobianSpatialDeriv.leftCols(numParentDOFs)
        = math::AdInvTJac(mParentJoint->getLocalTransform(), dJ_parent);
  }

  // Local Jacobian: ad(V(i), S(i)) + dS(i)
  mBodyJacobianSpatialDeriv.rightCols(numLocalDOFs)
      = math::adJac(getSpatialVelocity(), mParentJoint->getLocalJacobian())
        + mParentJoint->getLocalJacobianTimeDeriv();

  mIsBodyJacobianSpatialDerivDirty = false;
}

//==============================================================================
void BodyNode::updateWorldJacobianClassicDeriv() const
{
  //----------------------------------------------------------------------------
  // World Jacobian first classic deriv update
  //
  // dJr = |                   dJr_parent                                           dJr_local - Jr_local x w |
  //
  // dJl = | dJl_parent + Jr_parent x (v_local + w_parent x p) + dJr_parent x p     dJl_local - Jl_local x w |
  //
  // dJr: Rotational portion of Jacobian derivative
  // dJl: Linear portion of Jacobian derivative
  // dJr_parent: Parent rotational Jacobian derivative
  // dJl_parent: Parent linear Jacobian derivative
  // dJr_local: Local rotational Jacobian derivative (in World coordinates)
  // dJl_local: Local linear Jacobian derivative (in World coordinates)
  // v_local: Linear velocity relative to parent Frame
  // w_parent: Total angular velocity of the parent Frame
  // w: Total angular velocity of this Frame
  // p: Offset from origin of parent Frame

  if(nullptr == mParentJoint)
    return;

  const size_t numLocalDOFs = mParentJoint->getNumDofs();
  assert(getNumDependentGenCoords() >= numLocalDOFs);
  const size_t numParentDOFs = getNumDependentGenCoords() - numLocalDOFs;


  if(mParentBodyNode)
  {
    const math::Jacobian& dJ_parent =
        mParentBodyNode->getJacobianClassicDeriv();
    const math::Jacobian& J_parent = mParentBodyNode->getWorldJacobian();

    const Eigen::Vector3d& v_local = getLinearVelocity(mParentBodyNode,
                                                       Frame::World());
    const Eigen::Vector3d& w_parent = mParentFrame->getAngularVelocity();
    const Eigen::Vector3d& p = (getWorldTransform().translation()
                  - mParentBodyNode->getWorldTransform().translation()).eval();

    assert(static_cast<size_t>(dJ_parent.cols()) + mParentJoint->getNumDofs()
           == static_cast<size_t>(mWorldJacobianClassicDeriv.cols()));

    // dJr
    mWorldJacobianClassicDeriv.block(0,0,3,numParentDOFs)
        = dJ_parent.topRows<3>();
    mWorldJacobianClassicDeriv.block(3,0,3,numParentDOFs)
        = dJ_parent.bottomRows<3>()
          + J_parent.topRows<3>().colwise().cross(v_local + w_parent.cross(p))
          + dJ_parent.topRows<3>().colwise().cross(p);
  }

  const math::Jacobian& dJ_local = mParentJoint->getLocalJacobianTimeDeriv();
  const math::Jacobian& J_local = mParentJoint->getLocalJacobian();
  const Eigen::Isometry3d& T = getWorldTransform();
  const Eigen::Vector3d& w = getAngularVelocity();

  mWorldJacobianClassicDeriv.block(0,numParentDOFs,3,numLocalDOFs)
      = T.linear()*dJ_local.topRows<3>()
        - (T.linear()*J_local.topRows<3>()).colwise().cross(w);

  mWorldJacobianClassicDeriv.block(3,numParentDOFs,3,numLocalDOFs)
      = T.linear()*dJ_local.bottomRows<3>()
        - (T.linear()*J_local.bottomRows<3>()).colwise().cross(w);

  mIsWorldJacobianClassicDerivDirty = false;
}

}  // namespace dynamics
}  // namespace dart<|MERGE_RESOLUTION|>--- conflicted
+++ resolved
@@ -1341,8 +1341,10 @@
     mReferenceSkeleton = mSkeleton.lock();
   }
 
-  setVersionDependentObject(mSkeleton.lock().get());
-  mParentJoint->setVersionDependentObject(mSkeleton.lock().get());
+  setVersionDependentObject(
+        dynamic_cast<common::VersionCounter*>(mSkeleton.lock().get()));
+  mParentJoint->setVersionDependentObject(
+        dynamic_cast<common::VersionCounter*>(mSkeleton.lock().get()));
 
   // Put the scope around this so that 'lock' releases the mutex immediately
   // after we're done with it
@@ -1454,60 +1456,6 @@
 }
 
 //==============================================================================
-<<<<<<< HEAD
-void BodyNode::draw(renderer::RenderInterface* ri,
-                    const Eigen::Vector4d& color,
-                    bool useDefaultColor, int /*depth*/) const
-{
-  if (nullptr == ri)
-    return;
-
-  ri->pushMatrix();
-
-  // Use the relative transform of this Frame. We assume that we are being
-  // called from the parent Frame's renderer.
-  // TODO(MXG): This can cause trouble if the draw function is originally called
-  // on an Entity or Frame which is not a child of the World Frame
-  ri->transform(getRelativeTransform());
-
-  // _ri->pushName(???); TODO(MXG): What should we do about this for Frames?
-  auto shapeNodes = getShapeNodesWith<VisualAspect>();
-  for (auto shapeNode : shapeNodes)
-    shapeNode->draw(ri, color, useDefaultColor);
-  // _ri.popName();
-
-  // render the subtree
-  for(Entity* entity : mChildEntities)
-    entity->draw(ri, color, useDefaultColor);
-
-  ri->popMatrix();
-}
-
-//==============================================================================
-void BodyNode::drawMarkers(renderer::RenderInterface* _ri,
-                           const Eigen::Vector4d& _color,
-                           bool _useDefaultColor) const
-{
-  if (!_ri)
-    return;
-
-  _ri->pushMatrix();
-
-  mParentJoint->applyGLTransform(_ri);
-
-  // render the corresponding mMarkerss
-  for (size_t i = 0; i < mMarkers.size(); i++)
-    mMarkers[i]->draw(_ri, true, _color, _useDefaultColor);
-
-  for (size_t i = 0; i < mChildBodyNodes.size(); i++)
-    mChildBodyNodes[i]->drawMarkers(_ri, _color, _useDefaultColor);
-
-  _ri->popMatrix();
-}
-
-//==============================================================================
-=======
->>>>>>> 7c04754e
 void BodyNode::notifyTransformUpdate()
 {
   notifyVelocityUpdate(); // Global Velocity depends on the Global Transform
