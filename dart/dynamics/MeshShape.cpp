/*
 * Copyright (c) 2011-2015, Georgia Tech Research Corporation
 * All rights reserved.
 *
 * Author(s):
 * Date:
 *
 * Georgia Tech Graphics Lab and Humanoid Robotics Lab
 *
 * Directed by Prof. C. Karen Liu and Prof. Mike Stilman
 * <karenliu@cc.gatech.edu> <mstilman@cc.gatech.edu>
 *
 * This file is provided under the following "BSD-style" License:
 *   Redistribution and use in source and binary forms, with or
 *   without modification, are permitted provided that the following
 *   conditions are met:
 *   * Redistributions of source code must retain the above copyright
 *     notice, this list of conditions and the following disclaimer.
 *   * Redistributions in binary form must reproduce the above
 *     copyright notice, this list of conditions and the following
 *     disclaimer in the documentation and/or other materials provided
 *     with the distribution.
 *   THIS SOFTWARE IS PROVIDED BY THE COPYRIGHT HOLDERS AND
 *   CONTRIBUTORS "AS IS" AND ANY EXPRESS OR IMPLIED WARRANTIES,
 *   INCLUDING, BUT NOT LIMITED TO, THE IMPLIED WARRANTIES OF
 *   MERCHANTABILITY AND FITNESS FOR A PARTICULAR PURPOSE ARE
 *   DISCLAIMED. IN NO EVENT SHALL THE COPYRIGHT HOLDER OR
 *   CONTRIBUTORS BE LIABLE FOR ANY DIRECT, INDIRECT, INCIDENTAL,
 *   SPECIAL, EXEMPLARY, OR CONSEQUENTIAL DAMAGES (INCLUDING, BUT NOT
 *   LIMITED TO, PROCUREMENT OF SUBSTITUTE GOODS OR SERVICES; LOSS OF
 *   USE, DATA, OR PROFITS; OR BUSINESS INTERRUPTION) HOWEVER CAUSED
 *   AND ON ANY THEORY OF LIABILITY, WHETHER IN CONTRACT, STRICT
 *   LIABILITY, OR TORT (INCLUDING NEGLIGENCE OR OTHERWISE) ARISING IN
 *   ANY WAY OUT OF THE USE OF THIS SOFTWARE, EVEN IF ADVISED OF THE
 *   POSSIBILITY OF SUCH DAMAGE.
 */

#include "dart/dynamics/MeshShape.h"

#include <limits>
#include <string>

#include <assimp/Importer.hpp>
#include <assimp/postprocess.h>
#include <assimp/cimport.h>

#include "dart/config.h"
#include "dart/renderer/RenderInterface.h"
#include "dart/common/Console.h"
#include "dart/dynamics/AssimpInputResourceAdaptor.h"
#include "dart/common/LocalResourceRetriever.h"
#include "dart/common/Uri.h"

#ifndef ASSIMP_AISCENE_CTOR_DTOR_DEFINED
// We define our own constructor and destructor for aiScene, because it seems to
// be missing from the standard assimp library (see #451)
aiScene::aiScene()
  : mFlags(0),
    mRootNode(nullptr),
    mNumMeshes(0),
    mMeshes(nullptr),
    mNumMaterials(0),
    mMaterials(nullptr),
    mAnimations(nullptr),
    mNumTextures(0),
    mTextures(nullptr),
    mNumLights(0),
    mLights(nullptr),
    mNumCameras(0),
    mCameras(nullptr)
{

}

aiScene::~aiScene()
{
  delete mRootNode;

  if(mNumMeshes && mMeshes)
    for(size_t a=0; a<mNumMeshes; ++a)
      delete mMeshes[a];
  delete[] mMeshes;

  if(mNumMaterials && mMaterials)
    for(size_t a=0; a<mNumMaterials; ++a)
      delete mMaterials[a];
  delete[] mMaterials;

  if(mNumAnimations && mAnimations)
    for(size_t a=0; a<mNumAnimations; ++a)
      delete mAnimations[a];
  delete[] mAnimations;

  if(mNumTextures && mTextures)
    for(size_t a=0; a<mNumTextures; ++a)
      delete mTextures[a];
  delete[] mTextures;

  if(mNumLights && mLights)
    for(size_t a=0; a<mNumLights; ++a)
      delete mLights[a];
  delete[] mLights;

  if(mNumCameras && mCameras)
    for(size_t a=0; a<mNumCameras; ++a)
      delete mCameras[a];
  delete[] mCameras;
}
#endif  // #ifndef ASSIMP_AISCENE_CTOR_DTOR_DEFINED

// We define our own constructor and destructor for aiMaterial, because it seems
// to be missing from the standard assimp library (see #451)
#ifndef ASSIMP_AIMATERIAL_CTOR_DTOR_DEFINED
aiMaterial::aiMaterial()
{
  mNumProperties = 0;
  mNumAllocated = 5;
  mProperties = new aiMaterialProperty*[5];
  for(size_t i=0; i<5; ++i)
    mProperties[i] = nullptr;
}

aiMaterial::~aiMaterial()
{
  for(size_t i=0; i<mNumProperties; ++i)
    delete mProperties[i];

  delete[] mProperties;
}
#endif  // #ifndef ASSIMP_AIMATERIAL_CTOR_DTOR_DEFINED

namespace dart {
namespace dynamics {

MeshShape::MeshShape(const Eigen::Vector3d& _scale, const aiScene* _mesh,
                     const std::string& _path,
                     const common::ResourceRetrieverPtr& _resourceRetriever)
  : Shape(MESH),
    mResourceRetriever(_resourceRetriever),
    mDisplayList(0),
    mColorMode(MATERIAL_COLOR),
    mColorIndex(0)
{
  assert(_scale[0] > 0.0);
  assert(_scale[1] > 0.0);
  assert(_scale[2] > 0.0);

  setMesh(_mesh, _path, _resourceRetriever);
  setScale(_scale);
}

MeshShape::~MeshShape() {
  delete mMesh;
}

const aiScene* MeshShape::getMesh() const {
  return mMesh;
}

const std::string& MeshShape::getMeshUri() const
{
  return mMeshUri;
}

void MeshShape::update()
{
  // Do nothing
}

void MeshShape::setAlpha(double _alpha) {

  for(size_t i=0; i<mMesh->mNumMeshes; ++i)
  {
    aiMesh* mesh = mMesh->mMeshes[i];
    for(size_t j=0; j<mesh->mNumVertices; ++j)
      mesh->mColors[0][j][3] = _alpha;
  }

}

const std::string &MeshShape::getMeshPath() const
{
  return mMeshPath;
}

void MeshShape::setMesh(
  const aiScene* _mesh, const std::string& _path,
  const common::ResourceRetrieverPtr& _resourceRetriever)
{
  mMesh = _mesh;

  if(nullptr == _mesh) {
    mMeshPath = "";
    mMeshUri = "";
    mResourceRetriever = nullptr;
    return;
  }

  common::Uri uri;
  if(uri.fromString(_path))
  {
    mMeshUri = _path;

    if(uri.mScheme.get_value_or("file") == "file")
      mMeshPath = uri.mPath.get_value_or("");
  }
  else
  {
    dtwarn << "[MeshShape::setMesh] Failed parsing URI '" << _path << "'.\n";
    mMeshUri = "";
    mMeshPath = "";
  }

  mResourceRetriever = _resourceRetriever;

  _updateBoundingBoxDim();
  updateVolume();
}

void MeshShape::setScale(const Eigen::Vector3d& _scale) {
  assert(_scale[0] > 0.0);
  assert(_scale[1] > 0.0);
  assert(_scale[2] > 0.0);
  mScale = _scale;
<<<<<<< HEAD
  updateVolume();
=======
  computeVolume();
  _updateBoundingBoxDim();
>>>>>>> 76485a3d
}

const Eigen::Vector3d& MeshShape::getScale() const {
  return mScale;
}

void MeshShape::setColorMode(ColorMode _mode)
{
  mColorMode = _mode;
}

MeshShape::ColorMode MeshShape::getColorMode() const
{
  return mColorMode;
}

void MeshShape::setColorIndex(int _index)
{
  mColorIndex = _index;
}

int MeshShape::getColorIndex() const
{
  return mColorIndex;
}

int MeshShape::getDisplayList() const {
  return mDisplayList;
}

void MeshShape::setDisplayList(int _index) {
  mDisplayList = _index;
}

void MeshShape::draw(renderer::RenderInterface* _ri,
                     const Eigen::Vector4d& _color,
                     bool _useDefaultColor) const {
  if (!_ri)
    return;
  if (mHidden)
    return;

  if (!_useDefaultColor)
    _ri->setPenColor(_color);
  else
    _ri->setPenColor(mColor);
  _ri->pushMatrix();
  _ri->transform(mTransform);

  _ri->drawMesh(mScale, mMesh);

  _ri->popMatrix();
}

Eigen::Matrix3d MeshShape::computeInertia(double _mass) const {
  // use bounding box to represent the mesh
  Eigen::Vector3d bounds = mBoundingBox.computeFullExtents();
  double l = bounds.x();
  double h = bounds.y();
  double w = bounds.z();

  Eigen::Matrix3d inertia = Eigen::Matrix3d::Identity();
  inertia(0, 0) = _mass / 12.0 * (h * h + w * w);
  inertia(1, 1) = _mass / 12.0 * (l * l + w * w);
  inertia(2, 2) = _mass / 12.0 * (l * l + h * h);

  return inertia;
}

<<<<<<< HEAD
void MeshShape::updateVolume() {
  // Use bounding box to represent the mesh
  double l = mScale[0] * mBoundingBoxDim[0];
  double h = mScale[1] * mBoundingBoxDim[1];
  double w = mScale[2] * mBoundingBoxDim[2];

  mVolume = l * h * w;
=======
void MeshShape::computeVolume() {
  Eigen::Vector3d bounds = mBoundingBox.computeFullExtents();
  mVolume = bounds.x() * bounds.y() * bounds.z();
>>>>>>> 76485a3d
}

void MeshShape::_updateBoundingBoxDim() {
  double max_X = -std::numeric_limits<double>::infinity();
  double max_Y = -std::numeric_limits<double>::infinity();
  double max_Z = -std::numeric_limits<double>::infinity();
  double min_X = std::numeric_limits<double>::infinity();
  double min_Y = std::numeric_limits<double>::infinity();
  double min_Z = std::numeric_limits<double>::infinity();

  for (unsigned int i = 0; i < mMesh->mNumMeshes; i++) {
    for (unsigned int j = 0; j < mMesh->mMeshes[i]->mNumVertices; j++) {
      if (mMesh->mMeshes[i]->mVertices[j].x > max_X)
        max_X = mMesh->mMeshes[i]->mVertices[j].x;
      if (mMesh->mMeshes[i]->mVertices[j].x < min_X)
        min_X = mMesh->mMeshes[i]->mVertices[j].x;
      if (mMesh->mMeshes[i]->mVertices[j].y > max_Y)
        max_Y = mMesh->mMeshes[i]->mVertices[j].y;
      if (mMesh->mMeshes[i]->mVertices[j].y < min_Y)
        min_Y = mMesh->mMeshes[i]->mVertices[j].y;
      if (mMesh->mMeshes[i]->mVertices[j].z > max_Z)
        max_Z = mMesh->mMeshes[i]->mVertices[j].z;
      if (mMesh->mMeshes[i]->mVertices[j].z < min_Z)
        min_Z = mMesh->mMeshes[i]->mVertices[j].z;
    }
  }
  mBoundingBox.setMin(Eigen::Vector3d(min_X * mScale[0], min_Y * mScale[1], min_Z * mScale[2]));
  mBoundingBox.setMax(Eigen::Vector3d(max_X * mScale[0], max_Y * mScale[1], max_Z * mScale[2]));
}

const aiScene* MeshShape::loadMesh(
  const std::string& _uri, const common::ResourceRetrieverPtr& _retriever)
{
  // Remove points and lines from the import.
  aiPropertyStore* propertyStore = aiCreatePropertyStore();
  aiSetImportPropertyInteger(propertyStore,
    AI_CONFIG_PP_SBP_REMOVE,
      aiPrimitiveType_POINT
    | aiPrimitiveType_LINE
  );

  // Wrap ResourceRetriever in an IOSystem from Assimp's C++ API.  Then wrap
  // the IOSystem in an aiFileIO from Assimp's C API. Yes, this API is
  // completely ridiculous...
  AssimpInputResourceRetrieverAdaptor systemIO(_retriever);
  aiFileIO fileIO = createFileIO(&systemIO);

  // Import the file.
  const aiScene* scene = aiImportFileExWithProperties(
    _uri.c_str(), 
      aiProcess_GenNormals
    | aiProcess_Triangulate
    | aiProcess_JoinIdenticalVertices
    | aiProcess_SortByPType
    | aiProcess_OptimizeMeshes,
    &fileIO,
    propertyStore
  );

  // If succeeded, store the importer in the scene to keep it alive. This is
  // necessary because the importer owns the memory that it allocates.
  if(!scene)
  {
    dtwarn << "[MeshShape::loadMesh] Failed loading mesh '" << _uri << "'.\n";
    return nullptr;
  }

  // Assimp rotates collada files such that the up-axis (specified in the
  // collada file) aligns with assimp's y-axis. Here we are reverting this
  // rotation. We are only catching files with the .dae file ending here. We
  // might miss files with an .xml file ending, which would need to be looked
  // into to figure out whether they are collada files.
  std::string extension;
  const size_t extensionIndex = _uri.find_last_of('.');
  if(extensionIndex != std::string::npos)
    extension = _uri.substr(extensionIndex);

  std::transform(std::begin(extension), std::end(extension),
                 std::begin(extension), ::tolower);

  if(extension == ".dae" || extension == ".zae")
    scene->mRootNode->mTransformation = aiMatrix4x4();

  // Finally, pre-transform the vertices. We can't do this as part of the
  // import process, because we may have changed mTransformation above.
  scene = aiApplyPostProcessing(scene, aiProcess_PreTransformVertices);
  if(!scene)
    dtwarn << "[MeshShape::loadMesh] Failed pre-transforming vertices.\n";

  return scene;
}

const aiScene* MeshShape::loadMesh(const std::string& _fileName)
{
  const auto retriever = std::make_shared<common::LocalResourceRetriever>();
  return loadMesh("file://" + _fileName, retriever);
}

}  // namespace dynamics
}  // namespace dart<|MERGE_RESOLUTION|>--- conflicted
+++ resolved
@@ -222,12 +222,8 @@
   assert(_scale[1] > 0.0);
   assert(_scale[2] > 0.0);
   mScale = _scale;
-<<<<<<< HEAD
   updateVolume();
-=======
-  computeVolume();
   _updateBoundingBoxDim();
->>>>>>> 76485a3d
 }
 
 const Eigen::Vector3d& MeshShape::getScale() const {
@@ -297,19 +293,9 @@
   return inertia;
 }
 
-<<<<<<< HEAD
 void MeshShape::updateVolume() {
-  // Use bounding box to represent the mesh
-  double l = mScale[0] * mBoundingBoxDim[0];
-  double h = mScale[1] * mBoundingBoxDim[1];
-  double w = mScale[2] * mBoundingBoxDim[2];
-
-  mVolume = l * h * w;
-=======
-void MeshShape::computeVolume() {
   Eigen::Vector3d bounds = mBoundingBox.computeFullExtents();
   mVolume = bounds.x() * bounds.y() * bounds.z();
->>>>>>> 76485a3d
 }
 
 void MeshShape::_updateBoundingBoxDim() {
