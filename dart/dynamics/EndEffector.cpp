/*
 * Copyright (c) 2015, Georgia Tech Research Corporation
 * All rights reserved.
 *
 * Author(s): Michael X. Grey <mxgrey@gatech.edu>
 *
 * Georgia Tech Graphics Lab and Humanoid Robotics Lab
 *
 * Directed by Prof. C. Karen Liu and Prof. Mike Stilman
 * <karenliu@cc.gatech.edu> <mstilman@cc.gatech.edu>
 *
 * This file is provided under the following "BSD-style" License:
 *   Redistribution and use in source and binary forms, with or
 *   without modification, are permitted provided that the following
 *   conditions are met:
 *   * Redistributions of source code must retain the above copyright
 *     notice, this list of conditions and the following disclaimer.
 *   * Redistributions in binary form must reproduce the above
 *     copyright notice, this list of conditions and the following
 *     disclaimer in the documentation and/or other materials provided
 *     with the distribution.
 *   THIS SOFTWARE IS PROVIDED BY THE COPYRIGHT HOLDERS AND
 *   CONTRIBUTORS "AS IS" AND ANY EXPRESS OR IMPLIED WARRANTIES,
 *   INCLUDING, BUT NOT LIMITED TO, THE IMPLIED WARRANTIES OF
 *   MERCHANTABILITY AND FITNESS FOR A PARTICULAR PURPOSE ARE
 *   DISCLAIMED. IN NO EVENT SHALL THE COPYRIGHT HOLDER OR
 *   CONTRIBUTORS BE LIABLE FOR ANY DIRECT, INDIRECT, INCIDENTAL,
 *   SPECIAL, EXEMPLARY, OR CONSEQUENTIAL DAMAGES (INCLUDING, BUT NOT
 *   LIMITED TO, PROCUREMENT OF SUBSTITUTE GOODS OR SERVICES; LOSS OF
 *   USE, DATA, OR PROFITS; OR BUSINESS INTERRUPTION) HOWEVER CAUSED
 *   AND ON ANY THEORY OF LIABILITY, WHETHER IN CONTRACT, STRICT
 *   LIABILITY, OR TORT (INCLUDING NEGLIGENCE OR OTHERWISE) ARISING IN
 *   ANY WAY OUT OF THE USE OF THIS SOFTWARE, EVEN IF ADVISED OF THE
 *   POSSIBILITY OF SUCH DAMAGE.
 */

#include "dart/common/Console.h"
#include "dart/dynamics/EndEffector.h"
#include "dart/dynamics/BodyNode.h"
#include "dart/dynamics/Skeleton.h"

namespace dart {
namespace dynamics {

//==============================================================================
Support::StateData::StateData(bool active)
  : mActive(active)
{
  // Do nothing
}

//==============================================================================
Support::Support(EndEffector* _ee)
  : common::Addon(_ee, "Support"),
    mEndEffector(_ee)
{
  if(nullptr == mEndEffector)
  {
    dterr << "[Support::constructor] It is not permissible to construct a "
          << "Support with a nullptr EndEffector!\n";
    assert(false);
  }

  setStatePtr(&mState);
  setPropertiesPtr(&mProperties);
}

//==============================================================================
Support::Support(EndEffector *_ee, const Support& otherSupport)
  : common::Addon(_ee, "Support"),
    mEndEffector(_ee)
{
  if(nullptr == mEndEffector)
  {
    dterr << "[Support::constructor] It is not permissible to construct a "
          << "Support with a nullptr EndEffector!\n";
    assert(false);
  }

  mState = otherSupport.mState;
  mProperties = otherSupport.mProperties;

  setStatePtr(&mState);
  setPropertiesPtr(&mProperties);
}

//==============================================================================
std::unique_ptr<common::Addon> Support::clone(
    common::AddonManager* newManager) const
{
  EndEffector* ee = dynamic_cast<EndEffector*>(newManager);
  if(nullptr == ee)
  {
    dterr << "[Support::clone] Attempting to clone a Support class into an "
          << "AddonManager which is not an EndEffector. This is not allowed!\n";
    assert(false);
    return nullptr;
  }

  return std::unique_ptr<common::Addon>(new Support(ee, *this));
}

//==============================================================================
void Support::setState(const std::unique_ptr<common::Addon::State>& otherState)
{
  if(otherState)
    mState = *static_cast<const State*>(otherState.get());
}

//==============================================================================
void Support::setProperties(
    const std::unique_ptr<common::Addon::Properties>& otherProperties)
{
  if(otherProperties)
    mProperties = *static_cast<const Properties*>(otherProperties.get());
}

//==============================================================================
void Support::setGeometry(const math::SupportGeometry& _newSupport)
{
  mProperties.mGeometry = _newSupport;
  mEndEffector->getSkeleton()->notifySupportUpdate(
        mEndEffector->getTreeIndex());
}

//==============================================================================
const math::SupportGeometry& Support::getGeometry() const
{
  return mProperties.mGeometry;
}

//==============================================================================
void Support::setActive(bool _supporting)
{
  if(mState.mActive == _supporting)
    return;

  mState.mActive = _supporting;
  mEndEffector->getSkeleton()->notifySupportUpdate(
        mEndEffector->getTreeIndex());
}

//==============================================================================
bool Support::isActive() const
{
  return mState.mActive;
}

//==============================================================================
EndEffector::StateData::StateData(
    const Eigen::Isometry3d& relativeTransform,
    const common::AddonManager::State& addonStates)
  : mRelativeTransform(relativeTransform),
    mAddonStates(addonStates)
{
  // Do nothing
}

//==============================================================================
EndEffector::UniqueProperties::UniqueProperties(
    const Eigen::Isometry3d& _defaultTransform)
  : mDefaultTransform(_defaultTransform)
{
  // Do nothing
}

//==============================================================================
EndEffector::PropertiesData::PropertiesData(
    const Entity::Properties& _entityProperties,
    const UniqueProperties& _effectorProperties,
    const common::AddonManager::Properties& _addonProperties)
  : Entity::Properties(_entityProperties),
    UniqueProperties(_effectorProperties),
    mAddonProperties(_addonProperties)
{
  // Do nothing
}

//==============================================================================
void EndEffector::setState(const StateData& _state)
{
  setRelativeTransform(_state.mRelativeTransform);
  setAddonStates(_state.mAddonStates);
}

//==============================================================================
void EndEffector::setState(StateData&& _state)
{
  setRelativeTransform(_state.mRelativeTransform);
  setAddonStates(std::move(_state.mAddonStates));
}

//==============================================================================
EndEffector::StateData EndEffector::getEndEffectorState() const
{
  return StateData(mRelativeTf, getAddonStates());
}

//==============================================================================
void EndEffector::setProperties(const PropertiesData& _properties, bool _useNow)
{
  Entity::setProperties(_properties);
  setProperties(static_cast<const UniqueProperties&>(_properties), _useNow);
}

//==============================================================================
void EndEffector::setProperties(const UniqueProperties& _properties,
                                bool _useNow)
{
  setDefaultRelativeTransform(_properties.mDefaultTransform, _useNow);
}

//==============================================================================
EndEffector::PropertiesData EndEffector::getEndEffectorProperties() const
{
  return PropertiesData(getEntityProperties(), mEndEffectorP,
                        getAddonProperties());
}

//==============================================================================
void EndEffector::copy(const EndEffector& _otherEndEffector)
{
  if(this == &_otherEndEffector)
    return;

  setState(_otherEndEffector.getEndEffectorState());
  setProperties(_otherEndEffector.getEndEffectorProperties());
}

//==============================================================================
void EndEffector::copy(const EndEffector* _otherEndEffector)
{
  if(nullptr == _otherEndEffector)
    return;

  copy(*_otherEndEffector);
}

//==============================================================================
EndEffector& EndEffector::operator=(const EndEffector& _otherEndEffector)
{
  copy(_otherEndEffector);
  return *this;
}

//==============================================================================
const std::string& EndEffector::setName(const std::string& _name)
{
  // If it already has the requested name, do nothing
  if(mEntityP.mName == _name && !_name.empty())
    return mEntityP.mName;

  mEntityP.mName = registerNameChange(_name);

  // Return the resulting name, after it has been checked for uniqueness
  return mEntityP.mName;
}

//==============================================================================
void EndEffector::setNodeState(
    const std::unique_ptr<Node::State>& otherState)
{
<<<<<<< HEAD
  const State* state = static_cast<const State*>(otherState.get());

  setState(*state);
=======
  mRelativeTf = _newRelativeTf;
  notifyTransformUpdate();
  notifyJacobianUpdate();
  notifyJacobianDerivUpdate();
>>>>>>> 00816ec7
}

//==============================================================================
std::unique_ptr<Node::State> EndEffector::getNodeState() const
{
  return std::unique_ptr<EndEffector::State>(
        new EndEffector::State(getEndEffectorState()));
}

//==============================================================================
void EndEffector::copyNodeStateTo(std::unique_ptr<Node::State>& outputState) const
{
  if(outputState)
  {
    EndEffector::State* state =
        static_cast<EndEffector::State*>(outputState.get());

    state->mRelativeTransform = mRelativeTf;
    copyAddonStatesTo(state->mAddonStates);
  }
  else
  {
    outputState = getNodeState();
  }
}

//==============================================================================
void EndEffector::setNodeProperties(
    const std::unique_ptr<Node::Properties>& otherProperties)
{
  const Properties* properties =
      static_cast<const Properties*>(otherProperties.get());

  setProperties(*properties);
}

//==============================================================================
std::unique_ptr<Node::Properties> EndEffector::getNodeProperties() const
{
  return std::unique_ptr<EndEffector::Properties>(
        new EndEffector::Properties(getEndEffectorProperties()));
}

//==============================================================================
void EndEffector::copyNodePropertiesTo(
    std::unique_ptr<Node::Properties>& outputProperties) const
{
  if(outputProperties)
  {
    EndEffector::Properties* properties =
        static_cast<EndEffector::Properties*>(outputProperties.get());

    static_cast<Entity::Properties&>(*properties) = getEntityProperties();
    static_cast<UniqueProperties&>(*properties) = mEndEffectorP;
    copyAddonPropertiesTo(properties->mAddonProperties);
  }
  else
  {
    outputProperties = getNodeProperties();
  }
}

//==============================================================================
void EndEffector::setRelativeTransform(const Eigen::Isometry3d& _newRelativeTf)
{
  mRelativeTf = _newRelativeTf;
  notifyTransformUpdate();
}

//==============================================================================
void EndEffector::setDefaultRelativeTransform(
    const Eigen::Isometry3d& _newDefaultTf, bool _useNow)
{
  mEndEffectorP.mDefaultTransform = _newDefaultTf;

  if(_useNow)
    resetRelativeTransform();
}

//==============================================================================
void EndEffector::resetRelativeTransform()
{
  setRelativeTransform(mEndEffectorP.mDefaultTransform);
}

//==============================================================================
Support* EndEffector::getSupport(bool _createIfNull)
{
  if(nullptr == getSupport() && _createIfNull)
    createSupport();

  return getSupport();
}

//==============================================================================
std::shared_ptr<Skeleton> EndEffector::getSkeleton()
{
  return mBodyNode->getSkeleton();
}

//==============================================================================
std::shared_ptr<const Skeleton> EndEffector::getSkeleton() const
{
  return mBodyNode->getSkeleton();
}

//==============================================================================
bool EndEffector::dependsOn(size_t _genCoordIndex) const
{
  return mBodyNode->dependsOn(_genCoordIndex);
}

//==============================================================================
size_t EndEffector::getNumDependentGenCoords() const
{
  return mBodyNode->getNumDependentGenCoords();
}

//==============================================================================
size_t EndEffector::getDependentGenCoordIndex(size_t _arrayIndex) const
{
  return mBodyNode->getDependentGenCoordIndex(_arrayIndex);
}

//==============================================================================
const std::vector<size_t>& EndEffector::getDependentGenCoordIndices() const
{
  return mBodyNode->getDependentGenCoordIndices();
}

//==============================================================================
size_t EndEffector::getNumDependentDofs() const
{
  return mBodyNode->getNumDependentDofs();
}

//==============================================================================
DegreeOfFreedom* EndEffector::getDependentDof(size_t _index)
{
  return mBodyNode->getDependentDof(_index);
}

//==============================================================================
const DegreeOfFreedom* EndEffector::getDependentDof(size_t _index) const
{
  return mBodyNode->getDependentDof(_index);
}

//==============================================================================
const std::vector<DegreeOfFreedom*>& EndEffector::getDependentDofs()
{
  return mBodyNode->getDependentDofs();
}

//==============================================================================
const std::vector<const DegreeOfFreedom*>& EndEffector::getDependentDofs() const
{
  return static_cast<const BodyNode*>(mBodyNode)->getDependentDofs();
}

//==============================================================================
const std::vector<const DegreeOfFreedom*> EndEffector::getChainDofs() const
{
  return mBodyNode->getChainDofs();
}

//==============================================================================
const math::Jacobian& EndEffector::getJacobian() const
{
  if (mIsBodyJacobianDirty)
    updateEffectorJacobian();

  return mEffectorJacobian;
}

//==============================================================================
const math::Jacobian& EndEffector::getWorldJacobian() const
{
  if(mIsWorldJacobianDirty)
    updateWorldJacobian();

  return mWorldJacobian;
}

//==============================================================================
const math::Jacobian& EndEffector::getJacobianSpatialDeriv() const
{
  if(mIsBodyJacobianSpatialDerivDirty)
    updateEffectorJacobianSpatialDeriv();

  return mEffectorJacobianSpatialDeriv;
}

//==============================================================================
const math::Jacobian& EndEffector::getJacobianClassicDeriv() const
{
  if(mIsWorldJacobianClassicDerivDirty)
    updateWorldJacobianClassicDeriv();

  return mWorldJacobianClassicDeriv;
}

//==============================================================================
void EndEffector::notifyTransformUpdate()
{
  if(!mNeedTransformUpdate)
  {
    const SkeletonPtr& skel = getSkeleton();
    if(skel)
      skel->notifySupportUpdate(getTreeIndex());
  }

  Frame::notifyTransformUpdate();
}

//==============================================================================
void EndEffector::notifyVelocityUpdate()
{
  Frame::notifyVelocityUpdate();
}

//==============================================================================
EndEffector::EndEffector(BodyNode* _parent, const PropertiesData& _properties)
  : Entity(ConstructFrame),
    Frame(_parent, ""),
    FixedFrame(_parent, "", _properties.mDefaultTransform),
    TemplatedJacobianNode<EndEffector>(_parent)
{
  DART_INSTANTIATE_SPECIALIZED_ADDON(Support)
  setProperties(_properties);
}

//==============================================================================
Node* EndEffector::cloneNode(BodyNode* _parent) const
{
  EndEffector* ee = new EndEffector(_parent, PropertiesData());
  ee->duplicateAddons(this);

  ee->copy(this);

  if(mIK)
    ee->mIK = mIK->clone(ee);

  return ee;
}

//==============================================================================
void EndEffector::updateEffectorJacobian() const
{
  mEffectorJacobian = math::AdInvTJac(getRelativeTransform(),
                                      mBodyNode->getJacobian());
  mIsBodyJacobianDirty = false;
}

//==============================================================================
void EndEffector::updateWorldJacobian() const
{
  mWorldJacobian = math::AdRJac(getWorldTransform(), getJacobian());

  mIsWorldJacobianDirty = false;
}

//==============================================================================
void EndEffector::updateEffectorJacobianSpatialDeriv() const
{
  mEffectorJacobianSpatialDeriv =
      math::AdInvTJac(getRelativeTransform(),
                      mBodyNode->getJacobianSpatialDeriv());

  mIsBodyJacobianSpatialDerivDirty = false;
}

//==============================================================================
void EndEffector::updateWorldJacobianClassicDeriv() const
{
  const math::Jacobian& dJ_parent = mBodyNode->getJacobianClassicDeriv();
  const math::Jacobian& J_parent = mBodyNode->getWorldJacobian();

  const Eigen::Vector3d& v_local =
      getLinearVelocity(mBodyNode, Frame::World());

  const Eigen::Vector3d& w_parent = mBodyNode->getAngularVelocity();
  const Eigen::Vector3d& p = (getWorldTransform().translation()
                  - mBodyNode->getWorldTransform().translation()).eval();

  mWorldJacobianClassicDeriv = dJ_parent;
  mWorldJacobianClassicDeriv.bottomRows<3>().noalias() +=
      J_parent.topRows<3>().colwise().cross(v_local + w_parent.cross(p))
      + dJ_parent.topRows<3>().colwise().cross(p);

  mIsWorldJacobianClassicDerivDirty = false;
}

} // namespace dynamics
} // namespace dart<|MERGE_RESOLUTION|>--- conflicted
+++ resolved
@@ -260,83 +260,78 @@
 void EndEffector::setNodeState(
     const std::unique_ptr<Node::State>& otherState)
 {
-<<<<<<< HEAD
   const State* state = static_cast<const State*>(otherState.get());
 
   setState(*state);
-=======
+}
+
+//==============================================================================
+std::unique_ptr<Node::State> EndEffector::getNodeState() const
+{
+  return std::unique_ptr<EndEffector::State>(
+        new EndEffector::State(getEndEffectorState()));
+}
+
+//==============================================================================
+void EndEffector::copyNodeStateTo(std::unique_ptr<Node::State>& outputState) const
+{
+  if(outputState)
+  {
+    EndEffector::State* state =
+        static_cast<EndEffector::State*>(outputState.get());
+
+    state->mRelativeTransform = mRelativeTf;
+    copyAddonStatesTo(state->mAddonStates);
+  }
+  else
+  {
+    outputState = getNodeState();
+  }
+}
+
+//==============================================================================
+void EndEffector::setNodeProperties(
+    const std::unique_ptr<Node::Properties>& otherProperties)
+{
+  const Properties* properties =
+      static_cast<const Properties*>(otherProperties.get());
+
+  setProperties(*properties);
+}
+
+//==============================================================================
+std::unique_ptr<Node::Properties> EndEffector::getNodeProperties() const
+{
+  return std::unique_ptr<EndEffector::Properties>(
+        new EndEffector::Properties(getEndEffectorProperties()));
+}
+
+//==============================================================================
+void EndEffector::copyNodePropertiesTo(
+    std::unique_ptr<Node::Properties>& outputProperties) const
+{
+  if(outputProperties)
+  {
+    EndEffector::Properties* properties =
+        static_cast<EndEffector::Properties*>(outputProperties.get());
+
+    static_cast<Entity::Properties&>(*properties) = getEntityProperties();
+    static_cast<UniqueProperties&>(*properties) = mEndEffectorP;
+    copyAddonPropertiesTo(properties->mAddonProperties);
+  }
+  else
+  {
+    outputProperties = getNodeProperties();
+  }
+}
+
+//==============================================================================
+void EndEffector::setRelativeTransform(const Eigen::Isometry3d& _newRelativeTf)
+{
   mRelativeTf = _newRelativeTf;
   notifyTransformUpdate();
   notifyJacobianUpdate();
   notifyJacobianDerivUpdate();
->>>>>>> 00816ec7
-}
-
-//==============================================================================
-std::unique_ptr<Node::State> EndEffector::getNodeState() const
-{
-  return std::unique_ptr<EndEffector::State>(
-        new EndEffector::State(getEndEffectorState()));
-}
-
-//==============================================================================
-void EndEffector::copyNodeStateTo(std::unique_ptr<Node::State>& outputState) const
-{
-  if(outputState)
-  {
-    EndEffector::State* state =
-        static_cast<EndEffector::State*>(outputState.get());
-
-    state->mRelativeTransform = mRelativeTf;
-    copyAddonStatesTo(state->mAddonStates);
-  }
-  else
-  {
-    outputState = getNodeState();
-  }
-}
-
-//==============================================================================
-void EndEffector::setNodeProperties(
-    const std::unique_ptr<Node::Properties>& otherProperties)
-{
-  const Properties* properties =
-      static_cast<const Properties*>(otherProperties.get());
-
-  setProperties(*properties);
-}
-
-//==============================================================================
-std::unique_ptr<Node::Properties> EndEffector::getNodeProperties() const
-{
-  return std::unique_ptr<EndEffector::Properties>(
-        new EndEffector::Properties(getEndEffectorProperties()));
-}
-
-//==============================================================================
-void EndEffector::copyNodePropertiesTo(
-    std::unique_ptr<Node::Properties>& outputProperties) const
-{
-  if(outputProperties)
-  {
-    EndEffector::Properties* properties =
-        static_cast<EndEffector::Properties*>(outputProperties.get());
-
-    static_cast<Entity::Properties&>(*properties) = getEntityProperties();
-    static_cast<UniqueProperties&>(*properties) = mEndEffectorP;
-    copyAddonPropertiesTo(properties->mAddonProperties);
-  }
-  else
-  {
-    outputProperties = getNodeProperties();
-  }
-}
-
-//==============================================================================
-void EndEffector::setRelativeTransform(const Eigen::Isometry3d& _newRelativeTf)
-{
-  mRelativeTf = _newRelativeTf;
-  notifyTransformUpdate();
 }
 
 //==============================================================================
