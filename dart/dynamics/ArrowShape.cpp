--- conflicted
+++ resolved
@@ -104,13 +104,8 @@
     aiMesh* mesh = mMesh->mMeshes[i];
     for(size_t j=0; j<mesh->mNumVertices; ++j)
     {
-<<<<<<< HEAD
-      mesh->mColors[0][j] = aiColor4D(_color.x(), _color.y(),
-                                      _color.z(), _color[3]);
-=======
       mesh->mColors[0][j] = aiColor4D(_color[0], _color[1],
                                       _color[2], _color[3]);
->>>>>>> d48b85af
     }
   }
 }
