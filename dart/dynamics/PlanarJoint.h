--- conflicted
+++ resolved
@@ -183,15 +183,13 @@
 
 protected:
 
-<<<<<<< HEAD
   /// Constructor called by Skeleton class
   PlanarJoint(const Properties& _properties);
 
   // Documentation inherited
   virtual Joint* clone() const override;
-=======
+
   using MultiDofJoint::getLocalJacobianStatic;
->>>>>>> d1ec56ce
 
   /// Set the names of this joint's DegreesOfFreedom. Used during construction
   /// and when the Plane type is changed.
