--- conflicted
+++ resolved
@@ -66,7 +66,6 @@
     MESH,
     SOFT_MESH,
     LINE_SEGMENT
-<<<<<<< HEAD
   };
 
   /// DataVariance can be used by renderers to determine whether it should
@@ -79,8 +78,6 @@
     DYNAMIC_VERTICES  = 1 << 4, /// Vertex positions of a mesh might change (this does not include adding or removing vertices) (this enum is not relevant for primitive shapes)
     DYNAMIC_ELEMENTS  = 1 << 5, /// The number of elements and/or arrangement of elements might change (this includes adding and removing vertices)  (this enum is not relevant for primitive shapes)
     DYNAMIC           = 0xFF    /// All data is subject to changing
-=======
->>>>>>> 8e50c11e
   };
 
   /// \brief Constructor
