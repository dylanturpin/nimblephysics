--- conflicted
+++ resolved
@@ -1,8 +1,4 @@
-<<<<<<< HEAD
-// dear imgui, v1.63
-=======
 // dear imgui, v1.65
->>>>>>> be225af4
 // (internal structures/api)
 
 // You may use this file to debug, understand or extend ImGui features but we don't provide any guarantee of forward compatibility!
@@ -136,10 +132,7 @@
 IMGUI_API bool          ImTriangleContainsPoint(const ImVec2& a, const ImVec2& b, const ImVec2& c, const ImVec2& p);
 IMGUI_API ImVec2        ImTriangleClosestPoint(const ImVec2& a, const ImVec2& b, const ImVec2& c, const ImVec2& p);
 IMGUI_API void          ImTriangleBarycentricCoords(const ImVec2& a, const ImVec2& b, const ImVec2& c, const ImVec2& p, float& out_u, float& out_v, float& out_w);
-<<<<<<< HEAD
-=======
 IMGUI_API ImGuiDir      ImGetDirQuadrantFromDelta(float dx, float dy);
->>>>>>> be225af4
 
 // Helpers: String
 IMGUI_API int           ImStricmp(const char* str1, const char* str2);
@@ -526,7 +519,6 @@
     float               OffsetNormBeforeResize;
     ImGuiColumnsFlags   Flags;              // Not exposed
     ImRect              ClipRect;
-<<<<<<< HEAD
 
     ImGuiColumnData()   { OffsetNorm = OffsetNormBeforeResize = 0.0f; Flags = 0; }
 };
@@ -640,121 +632,6 @@
     }
 };
 
-=======
-
-    ImGuiColumnData()   { OffsetNorm = OffsetNormBeforeResize = 0.0f; Flags = 0; }
-};
-
-struct ImGuiColumnsSet
-{
-    ImGuiID             ID;
-    ImGuiColumnsFlags   Flags;
-    bool                IsFirstFrame;
-    bool                IsBeingResized;
-    int                 Current;
-    int                 Count;
-    float               MinX, MaxX;
-    float               LineMinY, LineMaxY;
-    float               StartPosY;          // Copy of CursorPos
-    float               StartMaxPosX;       // Copy of CursorMaxPos
-    ImVector<ImGuiColumnData> Columns;
-
-    ImGuiColumnsSet()   { Clear(); }
-    void Clear()
-    {
-        ID = 0;
-        Flags = 0;
-        IsFirstFrame = false;
-        IsBeingResized = false;
-        Current = 0;
-        Count = 1;
-        MinX = MaxX = 0.0f;
-        LineMinY = LineMaxY = 0.0f;
-        StartPosY = 0.0f;
-        StartMaxPosX = 0.0f;
-        Columns.clear();
-    }
-};
-
-// Data shared between all ImDrawList instances
-struct IMGUI_API ImDrawListSharedData
-{
-    ImVec2          TexUvWhitePixel;            // UV of white pixel in the atlas
-    ImFont*         Font;                       // Current/default font (optional, for simplified AddText overload)
-    float           FontSize;                   // Current/default font size (optional, for simplified AddText overload)
-    float           CurveTessellationTol;
-    ImVec4          ClipRectFullscreen;         // Value for PushClipRectFullscreen()
-
-    // Const data
-    // FIXME: Bake rounded corners fill/borders in atlas
-    ImVec2          CircleVtx12[12];
-
-    ImDrawListSharedData();
-};
-
-struct ImDrawDataBuilder
-{
-    ImVector<ImDrawList*>   Layers[2];           // Global layers for: regular, tooltip
-
-    void Clear()            { for (int n = 0; n < IM_ARRAYSIZE(Layers); n++) Layers[n].resize(0); }
-    void ClearFreeMemory()  { for (int n = 0; n < IM_ARRAYSIZE(Layers); n++) Layers[n].clear(); }
-    IMGUI_API void FlattenIntoSingleLayer();
-};
-
-struct ImGuiNavMoveResult
-{
-    ImGuiID       ID;           // Best candidate
-    ImGuiWindow*  Window;       // Best candidate window
-    float         DistBox;      // Best candidate box distance to current NavId
-    float         DistCenter;   // Best candidate center distance to current NavId
-    float         DistAxial;
-    ImRect        RectRel;      // Best candidate bounding box in window relative space
-
-    ImGuiNavMoveResult() { Clear(); }
-    void Clear()         { ID = 0; Window = NULL; DistBox = DistCenter = DistAxial = FLT_MAX; RectRel = ImRect(); }
-};
-
-// Storage for SetNexWindow** functions
-struct ImGuiNextWindowData
-{
-    ImGuiCond               PosCond;
-    ImGuiCond               SizeCond;
-    ImGuiCond               ContentSizeCond;
-    ImGuiCond               CollapsedCond;
-    ImGuiCond               SizeConstraintCond;
-    ImGuiCond               FocusCond;
-    ImGuiCond               BgAlphaCond;
-    ImVec2                  PosVal;
-    ImVec2                  PosPivotVal;
-    ImVec2                  SizeVal;
-    ImVec2                  ContentSizeVal;
-    bool                    CollapsedVal;
-    ImRect                  SizeConstraintRect;
-    ImGuiSizeCallback       SizeCallback;
-    void*                   SizeCallbackUserData;
-    float                   BgAlphaVal;
-    ImVec2                  MenuBarOffsetMinVal;                // This is not exposed publicly, so we don't clear it.
-
-    ImGuiNextWindowData()
-    {
-        PosCond = SizeCond = ContentSizeCond = CollapsedCond = SizeConstraintCond = FocusCond = BgAlphaCond = 0;
-        PosVal = PosPivotVal = SizeVal = ImVec2(0.0f, 0.0f);
-        ContentSizeVal = ImVec2(0.0f, 0.0f);
-        CollapsedVal = false;
-        SizeConstraintRect = ImRect();
-        SizeCallback = NULL;
-        SizeCallbackUserData = NULL;
-        BgAlphaVal = FLT_MAX;
-        MenuBarOffsetMinVal = ImVec2(0.0f, 0.0f);
-    }
-
-    void    Clear()
-    {
-        PosCond = SizeCond = ContentSizeCond = CollapsedCond = SizeConstraintCond = FocusCond = BgAlphaCond = 0;
-    }
-};
-
->>>>>>> be225af4
 // Main imgui context
 struct ImGuiContext
 {
@@ -1139,15 +1016,9 @@
     bool                    Appearing;                          // Set during the frame where the window is appearing (or re-appearing)
     bool                    Hidden;                             // Do not display (== (HiddenFramesForResize > 0) ||
     bool                    HasCloseButton;                     // Set when the window has a close button (p_open != NULL)
-<<<<<<< HEAD
-    int                     BeginOrderWithinParent;             // Order within immediate parent window, if we are a child window. Otherwise 0.
-    int                     BeginOrderWithinContext;            // Order within entire imgui context. This is mostly used for debugging submission order related issues.
-    int                     BeginCount;                         // Number of Begin() during the current frame (generally 0 or 1, 1+ if appending via multiple Begin/End pairs)
-=======
     int                     BeginCount;                         // Number of Begin() during the current frame (generally 0 or 1, 1+ if appending via multiple Begin/End pairs)
     int                     BeginOrderWithinParent;             // Order within immediate parent window, if we are a child window. Otherwise 0.
     int                     BeginOrderWithinContext;            // Order within entire imgui context. This is mostly used for debugging submission order related issues.
->>>>>>> be225af4
     ImGuiID                 PopupId;                            // ID in the popup stack when this window is used as a popup/menu (because we use generic Name/ID for recycling)
     int                     AutoFitFramesX, AutoFitFramesY;
     bool                    AutoFitOnlyGrows;
@@ -1267,14 +1138,9 @@
     // Settings
     IMGUI_API void                  MarkIniSettingsDirty();
     IMGUI_API void                  MarkIniSettingsDirty(ImGuiWindow* window);
-<<<<<<< HEAD
-    IMGUI_API ImGuiSettingsHandler* FindSettingsHandler(const char* type_name);
-    IMGUI_API ImGuiWindowSettings*  FindWindowSettings(ImGuiID id);
-=======
     IMGUI_API ImGuiWindowSettings*  CreateNewWindowSettings(const char* name);
     IMGUI_API ImGuiWindowSettings*  FindWindowSettings(ImGuiID id);
     IMGUI_API ImGuiSettingsHandler* FindSettingsHandler(const char* type_name);
->>>>>>> be225af4
 
     // Basic Accessors
     inline ImGuiID          GetItemID()     { ImGuiContext& g = *GImGui; return g.CurrentWindow->DC.LastItemId; }
@@ -1381,11 +1247,6 @@
     IMGUI_API bool          TreeNodeBehaviorIsOpen(ImGuiID id, ImGuiTreeNodeFlags flags = 0);                     // Consume previous SetNextTreeNodeOpened() data, if any. May return true when logging
     IMGUI_API void          TreePushRawID(ImGuiID id);
 
-<<<<<<< HEAD
-    IMGUI_API bool          InputTextEx(const char* label, char* buf, int buf_size, const ImVec2& size_arg, ImGuiInputTextFlags flags, ImGuiInputTextCallback callback = NULL, void* user_data = NULL);
-    IMGUI_API bool          InputScalarAsWidgetReplacement(const ImRect& bb, ImGuiID id, const char* label, ImGuiDataType data_type, void* data_ptr, const char* format);
-
-=======
     // Template functions are instantiated in imgui_widgets.cpp for a finite number of types.
     // To use them externally (for custom widget) you may need an "extern template" statement in your code in order to link to existing instances and silence Clang warnings (see #2036).
     // e.g. " extern template IMGUI_API float RoundScalarWithFormatT<float, float>(const char* format, ImGuiDataType data_type, float v); "
@@ -1399,15 +1260,11 @@
     IMGUI_API bool          InputScalarAsWidgetReplacement(const ImRect& bb, ImGuiID id, const char* label, ImGuiDataType data_type, void* data_ptr, const char* format);
 
     // Color
->>>>>>> be225af4
     IMGUI_API void          ColorTooltip(const char* text, const float* col, ImGuiColorEditFlags flags);
     IMGUI_API void          ColorEditOptionsPopup(const float* col, ImGuiColorEditFlags flags);
     IMGUI_API void          ColorPickerOptionsPopup(const float* ref_col, ImGuiColorEditFlags flags);
 
-<<<<<<< HEAD
-=======
     // Plot
->>>>>>> be225af4
     IMGUI_API void          PlotEx(ImGuiPlotType plot_type, const char* label, float (*values_getter)(void* data, int idx), void* data, int values_count, int values_offset, const char* overlay_text, float scale_min, float scale_max, ImVec2 graph_size);
 
     // Shade functions (write over already created vertices)
