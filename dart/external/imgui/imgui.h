<<<<<<< HEAD
// dear imgui, v1.63
=======
// dear imgui, v1.65
>>>>>>> be225af4
// (headers)

// See imgui.cpp file for documentation.
// Call and read ImGui::ShowDemoWindow() in imgui_demo.cpp for demo code.
// Read 'Programmer guide' in imgui.cpp for notes on how to setup ImGui in your codebase.
// Get latest version at https://github.com/ocornut/imgui

#pragma once

// Configuration file (edit imconfig.h or define IMGUI_USER_CONFIG to set your own filename)
#ifdef IMGUI_USER_CONFIG
#include IMGUI_USER_CONFIG
#endif
#if !defined(IMGUI_DISABLE_INCLUDE_IMCONFIG_H) || defined(IMGUI_INCLUDE_IMCONFIG_H)
#include "imconfig.h"
#endif

#include <float.h>                  // FLT_MAX
#include <stdarg.h>                 // va_list
#include <stddef.h>                 // ptrdiff_t, NULL
#include <string.h>                 // memset, memmove, memcpy, strlen, strchr, strcpy, strcmp

// Version
// (Integer encoded as XYYZZ for use in #if preprocessor conditionals. Work in progress versions typically starts at XYY00 then bounced up to XYY01 when release tagging happens)
<<<<<<< HEAD
#define IMGUI_VERSION               "1.63"
#define IMGUI_VERSION_NUM           16301
=======
#define IMGUI_VERSION               "1.65"
#define IMGUI_VERSION_NUM           16501
>>>>>>> be225af4
#define IMGUI_CHECKVERSION()        ImGui::DebugCheckVersionAndDataLayout(IMGUI_VERSION, sizeof(ImGuiIO), sizeof(ImGuiStyle), sizeof(ImVec2), sizeof(ImVec4), sizeof(ImDrawVert))

// Define attributes of all API symbols declarations (e.g. for DLL under Windows)
// IMGUI_API is used for core imgui functions, IMGUI_IMPL_API is used for the default bindings files (imgui_impl_xxx.h)
#ifndef IMGUI_API
#define IMGUI_API
#endif
#ifndef IMGUI_IMPL_API
#define IMGUI_IMPL_API              IMGUI_API
#endif

// Helpers
#ifndef IM_ASSERT
#include <assert.h>
#define IM_ASSERT(_EXPR)            assert(_EXPR)                               // You can override the default assert handler by editing imconfig.h
#endif
#if defined(__clang__) || defined(__GNUC__)
#define IM_FMTARGS(FMT)             __attribute__((format(printf, FMT, FMT+1))) // Apply printf-style warnings to user functions.
#define IM_FMTLIST(FMT)             __attribute__((format(printf, FMT, 0)))
#else
#define IM_FMTARGS(FMT)
#define IM_FMTLIST(FMT)
#endif
#define IM_ARRAYSIZE(_ARR)          ((int)(sizeof(_ARR)/sizeof(*_ARR)))         // Size of a static C-style array. Don't use on pointers!
#define IM_OFFSETOF(_TYPE,_MEMBER)  ((size_t)&(((_TYPE*)0)->_MEMBER))           // Offset of _MEMBER within _TYPE. Standardized as offsetof() in modern C++.

#if defined(__clang__)
#pragma clang diagnostic push
#pragma clang diagnostic ignored "-Wold-style-cast"
#elif defined(__GNUC__) && __GNUC__ >= 8
#pragma GCC diagnostic push
#pragma GCC diagnostic ignored "-Wclass-memaccess"
#endif

// Forward declarations
struct ImDrawChannel;               // Temporary storage for outputting drawing commands out of order, used by ImDrawList::ChannelsSplit()
struct ImDrawCmd;                   // A single draw command within a parent ImDrawList (generally maps to 1 GPU draw call)
struct ImDrawData;                  // All draw command lists required to render the frame
struct ImDrawList;                  // A single draw command list (generally one per window, conceptually you may see this as a dynamic "mesh" builder)
struct ImDrawListSharedData;        // Data shared among multiple draw lists (typically owned by parent ImGui context, but you may create one yourself)
struct ImDrawVert;                  // A single vertex (20 bytes by default, override layout with IMGUI_OVERRIDE_DRAWVERT_STRUCT_LAYOUT)
struct ImFont;                      // Runtime data for a single font within a parent ImFontAtlas
struct ImFontAtlas;                 // Runtime data for multiple fonts, bake multiple fonts into a single texture, TTF/OTF font loader
struct ImFontConfig;                // Configuration data when adding a font or merging fonts
struct ImColor;                     // Helper functions to create a color that can be converted to either u32 or float4 (*obsolete* please avoid using)
#ifndef ImTextureID
typedef void* ImTextureID;          // User data to identify a texture (this is whatever to you want it to be! read the FAQ about ImTextureID in imgui.cpp)
#endif
struct ImGuiContext;                // ImGui context (opaque)
struct ImGuiIO;                     // Main configuration and I/O between your application and ImGui
struct ImGuiInputTextCallbackData;  // Shared state of InputText() when using custom ImGuiInputTextCallback (rare/advanced use)
struct ImGuiListClipper;            // Helper to manually clip large list of items
struct ImGuiOnceUponAFrame;         // Helper for running a block of code not more than once a frame, used by IMGUI_ONCE_UPON_A_FRAME macro
struct ImGuiPayload;                // User data payload for drag and drop operations
struct ImGuiSizeCallbackData;       // Callback data when using SetNextWindowSizeConstraints() (rare/advanced use)
struct ImGuiStorage;                // Helper for key->value storage
struct ImGuiStyle;                  // Runtime data for styling/colors
struct ImGuiTextFilter;             // Helper to parse and apply text filters (e.g. "aaaaa[,bbbb][,ccccc]")
struct ImGuiTextBuffer;             // Helper to hold and append into a text buffer (~string builder)

// Typedefs and Enums/Flags (declared as int for compatibility with old C++, to allow using as flags and to not pollute the top of this file)
// Use your programming IDE "Go to definition" facility on the names of the center columns to find the actual flags/enum lists.
typedef unsigned int ImGuiID;       // Unique ID used by widgets (typically hashed from a stack of string)
typedef unsigned short ImWchar;     // Character for keyboard input/display
typedef int ImGuiCol;               // -> enum ImGuiCol_             // Enum: A color identifier for styling
typedef int ImGuiCond;              // -> enum ImGuiCond_            // Enum: A condition for Set*()
typedef int ImGuiDataType;          // -> enum ImGuiDataType_        // Enum: A primary data type
typedef int ImGuiDir;               // -> enum ImGuiDir_             // Enum: A cardinal direction
typedef int ImGuiKey;               // -> enum ImGuiKey_             // Enum: A key identifier (ImGui-side enum)
typedef int ImGuiNavInput;          // -> enum ImGuiNavInput_        // Enum: An input identifier for navigation
typedef int ImGuiMouseCursor;       // -> enum ImGuiMouseCursor_     // Enum: A mouse cursor identifier
typedef int ImGuiStyleVar;          // -> enum ImGuiStyleVar_        // Enum: A variable identifier for styling
typedef int ImDrawCornerFlags;      // -> enum ImDrawCornerFlags_    // Flags: for ImDrawList::AddRect*() etc.
typedef int ImDrawListFlags;        // -> enum ImDrawListFlags_      // Flags: for ImDrawList
typedef int ImFontAtlasFlags;       // -> enum ImFontAtlasFlags_     // Flags: for ImFontAtlas
typedef int ImGuiBackendFlags;      // -> enum ImGuiBackendFlags_    // Flags: for io.BackendFlags
typedef int ImGuiColorEditFlags;    // -> enum ImGuiColorEditFlags_  // Flags: for ColorEdit*(), ColorPicker*()
typedef int ImGuiColumnsFlags;      // -> enum ImGuiColumnsFlags_    // Flags: for Columns(), BeginColumns()
typedef int ImGuiConfigFlags;       // -> enum ImGuiConfigFlags_     // Flags: for io.ConfigFlags
typedef int ImGuiComboFlags;        // -> enum ImGuiComboFlags_      // Flags: for BeginCombo()
typedef int ImGuiDragDropFlags;     // -> enum ImGuiDragDropFlags_   // Flags: for *DragDrop*()
typedef int ImGuiFocusedFlags;      // -> enum ImGuiFocusedFlags_    // Flags: for IsWindowFocused()
typedef int ImGuiHoveredFlags;      // -> enum ImGuiHoveredFlags_    // Flags: for IsItemHovered(), IsWindowHovered() etc.
typedef int ImGuiInputTextFlags;    // -> enum ImGuiInputTextFlags_  // Flags: for InputText*()
typedef int ImGuiSelectableFlags;   // -> enum ImGuiSelectableFlags_ // Flags: for Selectable()
typedef int ImGuiTreeNodeFlags;     // -> enum ImGuiTreeNodeFlags_   // Flags: for TreeNode*(),CollapsingHeader()
typedef int ImGuiWindowFlags;       // -> enum ImGuiWindowFlags_     // Flags: for Begin*()
typedef int (*ImGuiInputTextCallback)(ImGuiInputTextCallbackData *data);
typedef void (*ImGuiSizeCallback)(ImGuiSizeCallbackData* data);

// Scalar data types
typedef signed int          ImS32;  // 32-bit signed integer == int
typedef unsigned int        ImU32;  // 32-bit unsigned integer (often used to store packed colors)
#if defined(_MSC_VER) && !defined(__clang__)
typedef signed   __int64    ImS64;  // 64-bit signed integer (pre and post C++11 with Visual Studio)
typedef unsigned __int64    ImU64;  // 64-bit unsigned integer (pre and post C++11 with Visual Studio)
#elif (defined(__clang__) || defined(__GNUC__)) && (__cplusplus < 201100)
#include <stdint.h>
typedef int64_t             ImS64;  // 64-bit signed integer (pre C++11)
typedef uint64_t            ImU64;  // 64-bit unsigned integer (pre C++11)
#else
typedef signed   long long  ImS64;  // 64-bit signed integer (post C++11)
typedef unsigned long long  ImU64;  // 64-bit unsigned integer (post C++11)
#endif

// 2D vector (often used to store positions, sizes, etc.)
struct ImVec2
{
    float     x, y;
    ImVec2()  { x = y = 0.0f; }
    ImVec2(float _x, float _y) { x = _x; y = _y; }
    float operator[] (size_t i) const { IM_ASSERT(i <= 1); return (&x)[i]; }    // We very rarely use this [] operator, the assert overhead is fine.
#ifdef IM_VEC2_CLASS_EXTRA
    IM_VEC2_CLASS_EXTRA     // Define additional constructors and implicit cast operators in imconfig.h to convert back and forth between your math types and ImVec2.
#endif
};

// 4D vector (often used to store floating-point colors)
struct ImVec4
{
    float     x, y, z, w;
    ImVec4()  { x = y = z = w = 0.0f; }
    ImVec4(float _x, float _y, float _z, float _w) { x = _x; y = _y; z = _z; w = _w; }
#ifdef IM_VEC4_CLASS_EXTRA
    IM_VEC4_CLASS_EXTRA     // Define additional constructors and implicit cast operators in imconfig.h to convert back and forth between your math types and ImVec4.
#endif
};

// Dear ImGui end-user API
// (In a namespace so you can add extra functions in your own separate file. Please don't modify imgui.cpp/.h!)
namespace ImGui
{
    // Context creation and access
    // Each context create its own ImFontAtlas by default. You may instance one yourself and pass it to CreateContext() to share a font atlas between imgui contexts.
    // All those functions are not reliant on the current context.
    IMGUI_API ImGuiContext* CreateContext(ImFontAtlas* shared_font_atlas = NULL);
    IMGUI_API void          DestroyContext(ImGuiContext* ctx = NULL);   // NULL = destroy current context
    IMGUI_API ImGuiContext* GetCurrentContext();
    IMGUI_API void          SetCurrentContext(ImGuiContext* ctx);
    IMGUI_API bool          DebugCheckVersionAndDataLayout(const char* version_str, size_t sz_io, size_t sz_style, size_t sz_vec2, size_t sz_vec4, size_t sz_drawvert);

    // Main
    IMGUI_API ImGuiIO&      GetIO();                                    // access the IO structure (mouse/keyboard/gamepad inputs, time, various configuration options/flags)
    IMGUI_API ImGuiStyle&   GetStyle();                                 // access the Style structure (colors, sizes). Always use PushStyleCol(), PushStyleVar() to modify style mid-frame.
    IMGUI_API void          NewFrame();                                 // start a new ImGui frame, you can submit any command from this point until Render()/EndFrame().
    IMGUI_API void          EndFrame();                                 // ends the ImGui frame. automatically called by Render(), you likely don't need to call that yourself directly. If you don't need to render data (skipping rendering) you may call EndFrame() but you'll have wasted CPU already! If you don't need to render, better to not create any imgui windows and not call NewFrame() at all!
    IMGUI_API void          Render();                                   // ends the ImGui frame, finalize the draw data. (Obsolete: optionally call io.RenderDrawListsFn if set. Nowadays, prefer calling your render function yourself.)
    IMGUI_API ImDrawData*   GetDrawData();                              // valid after Render() and until the next call to NewFrame(). this is what you have to render. (Obsolete: this used to be passed to your io.RenderDrawListsFn() function.)

    // Demo, Debug, Information
    IMGUI_API void          ShowDemoWindow(bool* p_open = NULL);        // create demo/test window (previously called ShowTestWindow). demonstrate most ImGui features. call this to learn about the library! try to make it always available in your application!
    IMGUI_API void          ShowMetricsWindow(bool* p_open = NULL);     // create metrics window. display ImGui internals: draw commands (with individual draw calls and vertices), window list, basic internal state, etc.
    IMGUI_API void          ShowStyleEditor(ImGuiStyle* ref = NULL);    // add style editor block (not a window). you can pass in a reference ImGuiStyle structure to compare to, revert to and save to (else it uses the default style)
    IMGUI_API bool          ShowStyleSelector(const char* label);       // add style selector block (not a window), essentially a combo listing the default styles.
    IMGUI_API void          ShowFontSelector(const char* label);        // add font selector block (not a window), essentially a combo listing the loaded fonts.
    IMGUI_API void          ShowUserGuide();                            // add basic help/info block (not a window): how to manipulate ImGui as a end-user (mouse/keyboard controls).
    IMGUI_API const char*   GetVersion();                               // get the compiled version string e.g. "1.23"

    // Styles
    IMGUI_API void          StyleColorsDark(ImGuiStyle* dst = NULL);    // new, recommended style (default)
    IMGUI_API void          StyleColorsClassic(ImGuiStyle* dst = NULL); // classic imgui style
    IMGUI_API void          StyleColorsLight(ImGuiStyle* dst = NULL);   // best used with borders and a custom, thicker font

    // Windows
    // (Begin = push window to the stack and start appending to it. End = pop window from the stack. You may append multiple times to the same window during the same frame)
    // Begin()/BeginChild() return false to indicate the window being collapsed or fully clipped, so you may early out and omit submitting anything to the window.
    // You need to always call a matching End()/EndChild() for a Begin()/BeginChild() call, regardless of its return value (this is due to legacy reason and is inconsistent with BeginMenu/EndMenu, BeginPopup/EndPopup and other functions where the End call should only be called if the corresponding Begin function returned true.)
    // Passing 'bool* p_open != NULL' shows a close widget in the upper-right corner of the window, which when clicking will set the boolean to false.
    // Use child windows to introduce independent scrolling/clipping regions within a host window. Child windows can embed their own child.
    IMGUI_API bool          Begin(const char* name, bool* p_open = NULL, ImGuiWindowFlags flags = 0);
    IMGUI_API void          End();
    IMGUI_API bool          BeginChild(const char* str_id, const ImVec2& size = ImVec2(0,0), bool border = false, ImGuiWindowFlags flags = 0); // Begin a scrolling region. size==0.0f: use remaining window size, size<0.0f: use remaining window size minus abs(size). size>0.0f: fixed size. each axis can use a different mode, e.g. ImVec2(0,400).
    IMGUI_API bool          BeginChild(ImGuiID id, const ImVec2& size = ImVec2(0,0), bool border = false, ImGuiWindowFlags flags = 0);
    IMGUI_API void          EndChild();

    // Windows Utilities
    IMGUI_API bool          IsWindowAppearing();
    IMGUI_API bool          IsWindowCollapsed();
    IMGUI_API bool          IsWindowFocused(ImGuiFocusedFlags flags=0); // is current window focused? or its root/child, depending on flags. see flags for options.
    IMGUI_API bool          IsWindowHovered(ImGuiHoveredFlags flags=0); // is current window hovered (and typically: not blocked by a popup/modal)? see flags for options. NB: If you are trying to check whether your mouse should be dispatched to imgui or to your app, you should use the 'io.WantCaptureMouse' boolean for that! Please read the FAQ!
    IMGUI_API ImDrawList*   GetWindowDrawList();                        // get draw list associated to the window, to append your own drawing primitives
    IMGUI_API ImVec2        GetWindowPos();                             // get current window position in screen space (useful if you want to do your own drawing via the DrawList API)
    IMGUI_API ImVec2        GetWindowSize();                            // get current window size
    IMGUI_API float         GetWindowWidth();                           // get current window width (shortcut for GetWindowSize().x)
    IMGUI_API float         GetWindowHeight();                          // get current window height (shortcut for GetWindowSize().y)
    IMGUI_API ImVec2        GetContentRegionMax();                      // current content boundaries (typically window boundaries including scrolling, or current column boundaries), in windows coordinates
    IMGUI_API ImVec2        GetContentRegionAvail();                    // == GetContentRegionMax() - GetCursorPos()
    IMGUI_API float         GetContentRegionAvailWidth();               //
    IMGUI_API ImVec2        GetWindowContentRegionMin();                // content boundaries min (roughly (0,0)-Scroll), in window coordinates
    IMGUI_API ImVec2        GetWindowContentRegionMax();                // content boundaries max (roughly (0,0)+Size-Scroll) where Size can be override with SetNextWindowContentSize(), in window coordinates
    IMGUI_API float         GetWindowContentRegionWidth();              //

    IMGUI_API void          SetNextWindowPos(const ImVec2& pos, ImGuiCond cond = 0, const ImVec2& pivot = ImVec2(0,0)); // set next window position. call before Begin(). use pivot=(0.5f,0.5f) to center on given point, etc.
    IMGUI_API void          SetNextWindowSize(const ImVec2& size, ImGuiCond cond = 0);                  // set next window size. set axis to 0.0f to force an auto-fit on this axis. call before Begin()
    IMGUI_API void          SetNextWindowSizeConstraints(const ImVec2& size_min, const ImVec2& size_max, ImGuiSizeCallback custom_callback = NULL, void* custom_callback_data = NULL); // set next window size limits. use -1,-1 on either X/Y axis to preserve the current size. Use callback to apply non-trivial programmatic constraints.
    IMGUI_API void          SetNextWindowContentSize(const ImVec2& size);                               // set next window content size (~ enforce the range of scrollbars). not including window decorations (title bar, menu bar, etc.). set an axis to 0.0f to leave it automatic. call before Begin()
    IMGUI_API void          SetNextWindowCollapsed(bool collapsed, ImGuiCond cond = 0);                 // set next window collapsed state. call before Begin()
    IMGUI_API void          SetNextWindowFocus();                                                       // set next window to be focused / front-most. call before Begin()
    IMGUI_API void          SetNextWindowBgAlpha(float alpha);                                          // set next window background color alpha. helper to easily modify ImGuiCol_WindowBg/ChildBg/PopupBg.
    IMGUI_API void          SetWindowPos(const ImVec2& pos, ImGuiCond cond = 0);                        // (not recommended) set current window position - call within Begin()/End(). prefer using SetNextWindowPos(), as this may incur tearing and side-effects.
    IMGUI_API void          SetWindowSize(const ImVec2& size, ImGuiCond cond = 0);                      // (not recommended) set current window size - call within Begin()/End(). set to ImVec2(0,0) to force an auto-fit. prefer using SetNextWindowSize(), as this may incur tearing and minor side-effects.
    IMGUI_API void          SetWindowCollapsed(bool collapsed, ImGuiCond cond = 0);                     // (not recommended) set current window collapsed state. prefer using SetNextWindowCollapsed().
    IMGUI_API void          SetWindowFocus();                                                           // (not recommended) set current window to be focused / front-most. prefer using SetNextWindowFocus().
    IMGUI_API void          SetWindowFontScale(float scale);                                            // set font scale. Adjust IO.FontGlobalScale if you want to scale all windows
    IMGUI_API void          SetWindowPos(const char* name, const ImVec2& pos, ImGuiCond cond = 0);      // set named window position.
    IMGUI_API void          SetWindowSize(const char* name, const ImVec2& size, ImGuiCond cond = 0);    // set named window size. set axis to 0.0f to force an auto-fit on this axis.
    IMGUI_API void          SetWindowCollapsed(const char* name, bool collapsed, ImGuiCond cond = 0);   // set named window collapsed state
    IMGUI_API void          SetWindowFocus(const char* name);                                           // set named window to be focused / front-most. use NULL to remove focus.

    // Windows Scrolling
    IMGUI_API float         GetScrollX();                                                   // get scrolling amount [0..GetScrollMaxX()]
    IMGUI_API float         GetScrollY();                                                   // get scrolling amount [0..GetScrollMaxY()]
    IMGUI_API float         GetScrollMaxX();                                                // get maximum scrolling amount ~~ ContentSize.X - WindowSize.X
    IMGUI_API float         GetScrollMaxY();                                                // get maximum scrolling amount ~~ ContentSize.Y - WindowSize.Y
    IMGUI_API void          SetScrollX(float scroll_x);                                     // set scrolling amount [0..GetScrollMaxX()]
    IMGUI_API void          SetScrollY(float scroll_y);                                     // set scrolling amount [0..GetScrollMaxY()]
    IMGUI_API void          SetScrollHere(float center_y_ratio = 0.5f);                     // adjust scrolling amount to make current cursor position visible. center_y_ratio=0.0: top, 0.5: center, 1.0: bottom. When using to make a "default/current item" visible, consider using SetItemDefaultFocus() instead.
    IMGUI_API void          SetScrollFromPosY(float pos_y, float center_y_ratio = 0.5f);    // adjust scrolling amount to make given position valid. use GetCursorPos() or GetCursorStartPos()+offset to get valid positions.

    // Parameters stacks (shared)
    IMGUI_API void          PushFont(ImFont* font);                                         // use NULL as a shortcut to push default font
    IMGUI_API void          PopFont();
    IMGUI_API void          PushStyleColor(ImGuiCol idx, ImU32 col);
    IMGUI_API void          PushStyleColor(ImGuiCol idx, const ImVec4& col);
    IMGUI_API void          PopStyleColor(int count = 1);
    IMGUI_API void          PushStyleVar(ImGuiStyleVar idx, float val);
    IMGUI_API void          PushStyleVar(ImGuiStyleVar idx, const ImVec2& val);
    IMGUI_API void          PopStyleVar(int count = 1);
    IMGUI_API const ImVec4& GetStyleColorVec4(ImGuiCol idx);                                // retrieve style color as stored in ImGuiStyle structure. use to feed back into PushStyleColor(), otherwise use GetColorU32() to get style color with style alpha baked in.
    IMGUI_API ImFont*       GetFont();                                                      // get current font
    IMGUI_API float         GetFontSize();                                                  // get current font size (= height in pixels) of current font with current scale applied
    IMGUI_API ImVec2        GetFontTexUvWhitePixel();                                       // get UV coordinate for a while pixel, useful to draw custom shapes via the ImDrawList API
    IMGUI_API ImU32         GetColorU32(ImGuiCol idx, float alpha_mul = 1.0f);              // retrieve given style color with style alpha applied and optional extra alpha multiplier
    IMGUI_API ImU32         GetColorU32(const ImVec4& col);                                 // retrieve given color with style alpha applied
    IMGUI_API ImU32         GetColorU32(ImU32 col);                                         // retrieve given color with style alpha applied

    // Parameters stacks (current window)
    IMGUI_API void          PushItemWidth(float item_width);                                // width of items for the common item+label case, pixels. 0.0f = default to ~2/3 of windows width, >0.0f: width in pixels, <0.0f align xx pixels to the right of window (so -1.0f always align width to the right side)
    IMGUI_API void          PopItemWidth();
    IMGUI_API float         CalcItemWidth();                                                // width of item given pushed settings and current cursor position
    IMGUI_API void          PushTextWrapPos(float wrap_pos_x = 0.0f);                       // word-wrapping for Text*() commands. < 0.0f: no wrapping; 0.0f: wrap to end of window (or column); > 0.0f: wrap at 'wrap_pos_x' position in window local space
    IMGUI_API void          PopTextWrapPos();
    IMGUI_API void          PushAllowKeyboardFocus(bool allow_keyboard_focus);              // allow focusing using TAB/Shift-TAB, enabled by default but you can disable it for certain widgets
    IMGUI_API void          PopAllowKeyboardFocus();
    IMGUI_API void          PushButtonRepeat(bool repeat);                                  // in 'repeat' mode, Button*() functions return repeated true in a typematic manner (using io.KeyRepeatDelay/io.KeyRepeatRate setting). Note that you can call IsItemActive() after any Button() to tell if the button is held in the current frame.
    IMGUI_API void          PopButtonRepeat();

    // Cursor / Layout
    IMGUI_API void          Separator();                                                    // separator, generally horizontal. inside a menu bar or in horizontal layout mode, this becomes a vertical separator.
    IMGUI_API void          SameLine(float pos_x = 0.0f, float spacing_w = -1.0f);          // call between widgets or groups to layout them horizontally
    IMGUI_API void          NewLine();                                                      // undo a SameLine()
    IMGUI_API void          Spacing();                                                      // add vertical spacing
    IMGUI_API void          Dummy(const ImVec2& size);                                      // add a dummy item of given size
    IMGUI_API void          Indent(float indent_w = 0.0f);                                  // move content position toward the right, by style.IndentSpacing or indent_w if != 0
    IMGUI_API void          Unindent(float indent_w = 0.0f);                                // move content position back to the left, by style.IndentSpacing or indent_w if != 0
    IMGUI_API void          BeginGroup();                                                   // lock horizontal starting position + capture group bounding box into one "item" (so you can use IsItemHovered() or layout primitives such as SameLine() on whole group, etc.)
    IMGUI_API void          EndGroup();
    IMGUI_API ImVec2        GetCursorPos();                                                 // cursor position is relative to window position
    IMGUI_API float         GetCursorPosX();                                                // "
    IMGUI_API float         GetCursorPosY();                                                // "
    IMGUI_API void          SetCursorPos(const ImVec2& local_pos);                          // "
    IMGUI_API void          SetCursorPosX(float x);                                         // "
    IMGUI_API void          SetCursorPosY(float y);                                         // "
    IMGUI_API ImVec2        GetCursorStartPos();                                            // initial cursor position
    IMGUI_API ImVec2        GetCursorScreenPos();                                           // cursor position in absolute screen coordinates [0..io.DisplaySize] (useful to work with ImDrawList API)
    IMGUI_API void          SetCursorScreenPos(const ImVec2& screen_pos);                   // cursor position in absolute screen coordinates [0..io.DisplaySize]
    IMGUI_API void          AlignTextToFramePadding();                                      // vertically align upcoming text baseline to FramePadding.y so that it will align properly to regularly framed items (call if you have text on a line before a framed item)
    IMGUI_API float         GetTextLineHeight();                                            // ~ FontSize
    IMGUI_API float         GetTextLineHeightWithSpacing();                                 // ~ FontSize + style.ItemSpacing.y (distance in pixels between 2 consecutive lines of text)
    IMGUI_API float         GetFrameHeight();                                               // ~ FontSize + style.FramePadding.y * 2
    IMGUI_API float         GetFrameHeightWithSpacing();                                    // ~ FontSize + style.FramePadding.y * 2 + style.ItemSpacing.y (distance in pixels between 2 consecutive lines of framed widgets)

    // ID stack/scopes
    // Read the FAQ for more details about how ID are handled in dear imgui. If you are creating widgets in a loop you most
    // likely want to push a unique identifier (e.g. object pointer, loop index) to uniquely differentiate them.
    // You can also use the "##foobar" syntax within widget label to distinguish them from each others.
    // In this header file we use the "label"/"name" terminology to denote a string that will be displayed and used as an ID,
    // whereas "str_id" denote a string that is only used as an ID and not aimed to be displayed.
    IMGUI_API void          PushID(const char* str_id);                                     // push identifier into the ID stack. IDs are hash of the entire stack!
    IMGUI_API void          PushID(const char* str_id_begin, const char* str_id_end);
    IMGUI_API void          PushID(const void* ptr_id);
    IMGUI_API void          PushID(int int_id);
    IMGUI_API void          PopID();
    IMGUI_API ImGuiID       GetID(const char* str_id);                                      // calculate unique ID (hash of whole ID stack + given parameter). e.g. if you want to query into ImGuiStorage yourself
    IMGUI_API ImGuiID       GetID(const char* str_id_begin, const char* str_id_end);
    IMGUI_API ImGuiID       GetID(const void* ptr_id);

    // Widgets: Text
    IMGUI_API void          TextUnformatted(const char* text, const char* text_end = NULL);                // raw text without formatting. Roughly equivalent to Text("%s", text) but: A) doesn't require null terminated string if 'text_end' is specified, B) it's faster, no memory copy is done, no buffer size limits, recommended for long chunks of text.
    IMGUI_API void          Text(const char* fmt, ...)                                      IM_FMTARGS(1); // simple formatted text
    IMGUI_API void          TextV(const char* fmt, va_list args)                            IM_FMTLIST(1);
    IMGUI_API void          TextColored(const ImVec4& col, const char* fmt, ...)            IM_FMTARGS(2); // shortcut for PushStyleColor(ImGuiCol_Text, col); Text(fmt, ...); PopStyleColor();
    IMGUI_API void          TextColoredV(const ImVec4& col, const char* fmt, va_list args)  IM_FMTLIST(2);
    IMGUI_API void          TextDisabled(const char* fmt, ...)                              IM_FMTARGS(1); // shortcut for PushStyleColor(ImGuiCol_Text, style.Colors[ImGuiCol_TextDisabled]); Text(fmt, ...); PopStyleColor();
    IMGUI_API void          TextDisabledV(const char* fmt, va_list args)                    IM_FMTLIST(1);
    IMGUI_API void          TextWrapped(const char* fmt, ...)                               IM_FMTARGS(1); // shortcut for PushTextWrapPos(0.0f); Text(fmt, ...); PopTextWrapPos();. Note that this won't work on an auto-resizing window if there's no other widgets to extend the window width, yoy may need to set a size using SetNextWindowSize().
    IMGUI_API void          TextWrappedV(const char* fmt, va_list args)                     IM_FMTLIST(1);
    IMGUI_API void          LabelText(const char* label, const char* fmt, ...)              IM_FMTARGS(2); // display text+label aligned the same way as value+label widgets
    IMGUI_API void          LabelTextV(const char* label, const char* fmt, va_list args)    IM_FMTLIST(2);
    IMGUI_API void          BulletText(const char* fmt, ...)                                IM_FMTARGS(1); // shortcut for Bullet()+Text()
    IMGUI_API void          BulletTextV(const char* fmt, va_list args)                      IM_FMTLIST(1);

    // Widgets: Main
    // Most widgets return true when the value has been changed or when pressed/selected
    IMGUI_API bool          Button(const char* label, const ImVec2& size = ImVec2(0,0));    // button
    IMGUI_API bool          SmallButton(const char* label);                                 // button with FramePadding=(0,0) to easily embed within text
    IMGUI_API bool          InvisibleButton(const char* str_id, const ImVec2& size);        // button behavior without the visuals, useful to build custom behaviors using the public api (along with IsItemActive, IsItemHovered, etc.)
    IMGUI_API bool          ArrowButton(const char* str_id, ImGuiDir dir);                  // square button with an arrow shape
    IMGUI_API void          Image(ImTextureID user_texture_id, const ImVec2& size, const ImVec2& uv0 = ImVec2(0,0), const ImVec2& uv1 = ImVec2(1,1), const ImVec4& tint_col = ImVec4(1,1,1,1), const ImVec4& border_col = ImVec4(0,0,0,0));
    IMGUI_API bool          ImageButton(ImTextureID user_texture_id, const ImVec2& size, const ImVec2& uv0 = ImVec2(0,0),  const ImVec2& uv1 = ImVec2(1,1), int frame_padding = -1, const ImVec4& bg_col = ImVec4(0,0,0,0), const ImVec4& tint_col = ImVec4(1,1,1,1));    // <0 frame_padding uses default frame padding settings. 0 for no padding
    IMGUI_API bool          Checkbox(const char* label, bool* v);
    IMGUI_API bool          CheckboxFlags(const char* label, unsigned int* flags, unsigned int flags_value);
    IMGUI_API bool          RadioButton(const char* label, bool active);                    // use with e.g. if (RadioButton("one", my_value==1)) { my_value = 1; }
    IMGUI_API bool          RadioButton(const char* label, int* v, int v_button);           // shortcut to handle the above pattern when value is an integer
    IMGUI_API void          ProgressBar(float fraction, const ImVec2& size_arg = ImVec2(-1,0), const char* overlay = NULL);
    IMGUI_API void          Bullet();                                                       // draw a small circle and keep the cursor on the same line. advance cursor x position by GetTreeNodeToLabelSpacing(), same distance that TreeNode() uses

    // Widgets: Combo Box
    // The new BeginCombo()/EndCombo() api allows you to manage your contents and selection state however you want it, by creating e.g. Selectable() items.
    // The old Combo() api are helpers over BeginCombo()/EndCombo() which are kept available for convenience purpose.
    IMGUI_API bool          BeginCombo(const char* label, const char* preview_value, ImGuiComboFlags flags = 0);
    IMGUI_API void          EndCombo(); // only call EndCombo() if BeginCombo() returns true!
    IMGUI_API bool          Combo(const char* label, int* current_item, const char* const items[], int items_count, int popup_max_height_in_items = -1);
    IMGUI_API bool          Combo(const char* label, int* current_item, const char* items_separated_by_zeros, int popup_max_height_in_items = -1);      // Separate items with \0 within a string, end item-list with \0\0. e.g. "One\0Two\0Three\0"
    IMGUI_API bool          Combo(const char* label, int* current_item, bool(*items_getter)(void* data, int idx, const char** out_text), void* data, int items_count, int popup_max_height_in_items = -1);

    // Widgets: Drags (tip: ctrl+click on a drag box to input with keyboard. manually input values aren't clamped, can go off-bounds)
    // For all the Float2/Float3/Float4/Int2/Int3/Int4 versions of every functions, note that a 'float v[X]' function argument is the same as 'float* v', the array syntax is just a way to document the number of elements that are expected to be accessible. You can pass address of your first element out of a contiguous set, e.g. &myvector.x
    // Adjust format string to decorate the value with a prefix, a suffix, or adapt the editing and display precision e.g. "%.3f" -> 1.234; "%5.2f secs" -> 01.23 secs; "Biscuit: %.0f" -> Biscuit: 1; etc.
    // Speed are per-pixel of mouse movement (v_speed=0.2f: mouse needs to move by 5 pixels to increase value by 1). For gamepad/keyboard navigation, minimum speed is Max(v_speed, minimum_step_at_given_precision).
    IMGUI_API bool          DragFloat(const char* label, float* v, float v_speed = 1.0f, float v_min = 0.0f, float v_max = 0.0f, const char* format = "%.3f", float power = 1.0f);     // If v_min >= v_max we have no bound
    IMGUI_API bool          DragFloat2(const char* label, float v[2], float v_speed = 1.0f, float v_min = 0.0f, float v_max = 0.0f, const char* format = "%.3f", float power = 1.0f);
    IMGUI_API bool          DragFloat3(const char* label, float v[3], float v_speed = 1.0f, float v_min = 0.0f, float v_max = 0.0f, const char* format = "%.3f", float power = 1.0f);
    IMGUI_API bool          DragFloat4(const char* label, float v[4], float v_speed = 1.0f, float v_min = 0.0f, float v_max = 0.0f, const char* format = "%.3f", float power = 1.0f);
    IMGUI_API bool          DragFloatRange2(const char* label, float* v_current_min, float* v_current_max, float v_speed = 1.0f, float v_min = 0.0f, float v_max = 0.0f, const char* format = "%.3f", const char* format_max = NULL, float power = 1.0f);
    IMGUI_API bool          DragInt(const char* label, int* v, float v_speed = 1.0f, int v_min = 0, int v_max = 0, const char* format = "%d");                                       // If v_min >= v_max we have no bound
    IMGUI_API bool          DragInt2(const char* label, int v[2], float v_speed = 1.0f, int v_min = 0, int v_max = 0, const char* format = "%d");
    IMGUI_API bool          DragInt3(const char* label, int v[3], float v_speed = 1.0f, int v_min = 0, int v_max = 0, const char* format = "%d");
    IMGUI_API bool          DragInt4(const char* label, int v[4], float v_speed = 1.0f, int v_min = 0, int v_max = 0, const char* format = "%d");
    IMGUI_API bool          DragIntRange2(const char* label, int* v_current_min, int* v_current_max, float v_speed = 1.0f, int v_min = 0, int v_max = 0, const char* format = "%d", const char* format_max = NULL);
    IMGUI_API bool          DragScalar(const char* label, ImGuiDataType data_type, void* v, float v_speed, const void* v_min = NULL, const void* v_max = NULL, const char* format = NULL, float power = 1.0f);
    IMGUI_API bool          DragScalarN(const char* label, ImGuiDataType data_type, void* v, int components, float v_speed, const void* v_min = NULL, const void* v_max = NULL, const char* format = NULL, float power = 1.0f);

    // Widgets: Sliders (tip: ctrl+click on a slider to input with keyboard. manually input values aren't clamped, can go off-bounds)
    // Adjust format string to decorate the value with a prefix, a suffix, or adapt the editing and display precision e.g. "%.3f" -> 1.234; "%5.2f secs" -> 01.23 secs; "Biscuit: %.0f" -> Biscuit: 1; etc.
    IMGUI_API bool          SliderFloat(const char* label, float* v, float v_min, float v_max, const char* format = "%.3f", float power = 1.0f);     // adjust format to decorate the value with a prefix or a suffix for in-slider labels or unit display. Use power!=1.0 for power curve sliders
    IMGUI_API bool          SliderFloat2(const char* label, float v[2], float v_min, float v_max, const char* format = "%.3f", float power = 1.0f);
    IMGUI_API bool          SliderFloat3(const char* label, float v[3], float v_min, float v_max, const char* format = "%.3f", float power = 1.0f);
    IMGUI_API bool          SliderFloat4(const char* label, float v[4], float v_min, float v_max, const char* format = "%.3f", float power = 1.0f);
    IMGUI_API bool          SliderAngle(const char* label, float* v_rad, float v_degrees_min = -360.0f, float v_degrees_max = +360.0f);
    IMGUI_API bool          SliderInt(const char* label, int* v, int v_min, int v_max, const char* format = "%d");
    IMGUI_API bool          SliderInt2(const char* label, int v[2], int v_min, int v_max, const char* format = "%d");
    IMGUI_API bool          SliderInt3(const char* label, int v[3], int v_min, int v_max, const char* format = "%d");
    IMGUI_API bool          SliderInt4(const char* label, int v[4], int v_min, int v_max, const char* format = "%d");
    IMGUI_API bool          SliderScalar(const char* label, ImGuiDataType data_type, void* v, const void* v_min, const void* v_max, const char* format = NULL, float power = 1.0f);
    IMGUI_API bool          SliderScalarN(const char* label, ImGuiDataType data_type, void* v, int components, const void* v_min, const void* v_max, const char* format = NULL, float power = 1.0f);
    IMGUI_API bool          VSliderFloat(const char* label, const ImVec2& size, float* v, float v_min, float v_max, const char* format = "%.3f", float power = 1.0f);
    IMGUI_API bool          VSliderInt(const char* label, const ImVec2& size, int* v, int v_min, int v_max, const char* format = "%d");
    IMGUI_API bool          VSliderScalar(const char* label, const ImVec2& size, ImGuiDataType data_type, void* v, const void* v_min, const void* v_max, const char* format = NULL, float power = 1.0f);

    // Widgets: Input with Keyboard
    // If you want to use InputText() with a dynamic string type such as std::string or your own, see misc/stl/imgui_stl.h
    IMGUI_API bool          InputText(const char* label, char* buf, size_t buf_size, ImGuiInputTextFlags flags = 0, ImGuiInputTextCallback callback = NULL, void* user_data = NULL);
    IMGUI_API bool          InputTextMultiline(const char* label, char* buf, size_t buf_size, const ImVec2& size = ImVec2(0,0), ImGuiInputTextFlags flags = 0, ImGuiInputTextCallback callback = NULL, void* user_data = NULL);
    IMGUI_API bool          InputFloat(const char* label, float* v, float step = 0.0f, float step_fast = 0.0f, const char* format = "%.3f", ImGuiInputTextFlags extra_flags = 0);
    IMGUI_API bool          InputFloat2(const char* label, float v[2], const char* format = "%.3f", ImGuiInputTextFlags extra_flags = 0);
    IMGUI_API bool          InputFloat3(const char* label, float v[3], const char* format = "%.3f", ImGuiInputTextFlags extra_flags = 0);
    IMGUI_API bool          InputFloat4(const char* label, float v[4], const char* format = "%.3f", ImGuiInputTextFlags extra_flags = 0);
    IMGUI_API bool          InputInt(const char* label, int* v, int step = 1, int step_fast = 100, ImGuiInputTextFlags extra_flags = 0);
    IMGUI_API bool          InputInt2(const char* label, int v[2], ImGuiInputTextFlags extra_flags = 0);
    IMGUI_API bool          InputInt3(const char* label, int v[3], ImGuiInputTextFlags extra_flags = 0);
    IMGUI_API bool          InputInt4(const char* label, int v[4], ImGuiInputTextFlags extra_flags = 0);
    IMGUI_API bool          InputDouble(const char* label, double* v, double step = 0.0f, double step_fast = 0.0f, const char* format = "%.6f", ImGuiInputTextFlags extra_flags = 0);
    IMGUI_API bool          InputScalar(const char* label, ImGuiDataType data_type, void* v, const void* step = NULL, const void* step_fast = NULL, const char* format = NULL, ImGuiInputTextFlags extra_flags = 0);
    IMGUI_API bool          InputScalarN(const char* label, ImGuiDataType data_type, void* v, int components, const void* step = NULL, const void* step_fast = NULL, const char* format = NULL, ImGuiInputTextFlags extra_flags = 0);

    // Widgets: Color Editor/Picker (tip: the ColorEdit* functions have a little colored preview square that can be left-clicked to open a picker, and right-clicked to open an option menu.)
    // Note that a 'float v[X]' function argument is the same as 'float* v', the array syntax is just a way to document the number of elements that are expected to be accessible. You can the pass the address of a first float element out of a contiguous structure, e.g. &myvector.x
    IMGUI_API bool          ColorEdit3(const char* label, float col[3], ImGuiColorEditFlags flags = 0);
    IMGUI_API bool          ColorEdit4(const char* label, float col[4], ImGuiColorEditFlags flags = 0);
    IMGUI_API bool          ColorPicker3(const char* label, float col[3], ImGuiColorEditFlags flags = 0);
    IMGUI_API bool          ColorPicker4(const char* label, float col[4], ImGuiColorEditFlags flags = 0, const float* ref_col = NULL);
    IMGUI_API bool          ColorButton(const char* desc_id, const ImVec4& col, ImGuiColorEditFlags flags = 0, ImVec2 size = ImVec2(0,0));  // display a colored square/button, hover for details, return true when pressed.
    IMGUI_API void          SetColorEditOptions(ImGuiColorEditFlags flags);                     // initialize current options (generally on application startup) if you want to select a default format, picker type, etc. User will be able to change many settings, unless you pass the _NoOptions flag to your calls.

    // Widgets: Trees
    // TreeNode functions return true when the node is open, in which case you need to also call TreePop() when you are finished displaying the tree node contents.
    IMGUI_API bool          TreeNode(const char* label);
    IMGUI_API bool          TreeNode(const char* str_id, const char* fmt, ...) IM_FMTARGS(2);   // helper variation to completely decorelate the id from the displayed string. Read the FAQ about why and how to use ID. to align arbitrary text at the same level as a TreeNode() you can use Bullet().
    IMGUI_API bool          TreeNode(const void* ptr_id, const char* fmt, ...) IM_FMTARGS(2);   // "
    IMGUI_API bool          TreeNodeV(const char* str_id, const char* fmt, va_list args) IM_FMTLIST(2);
    IMGUI_API bool          TreeNodeV(const void* ptr_id, const char* fmt, va_list args) IM_FMTLIST(2);
    IMGUI_API bool          TreeNodeEx(const char* label, ImGuiTreeNodeFlags flags = 0);
    IMGUI_API bool          TreeNodeEx(const char* str_id, ImGuiTreeNodeFlags flags, const char* fmt, ...) IM_FMTARGS(3);
    IMGUI_API bool          TreeNodeEx(const void* ptr_id, ImGuiTreeNodeFlags flags, const char* fmt, ...) IM_FMTARGS(3);
    IMGUI_API bool          TreeNodeExV(const char* str_id, ImGuiTreeNodeFlags flags, const char* fmt, va_list args) IM_FMTLIST(3);
    IMGUI_API bool          TreeNodeExV(const void* ptr_id, ImGuiTreeNodeFlags flags, const char* fmt, va_list args) IM_FMTLIST(3);
    IMGUI_API void          TreePush(const char* str_id);                                       // ~ Indent()+PushId(). Already called by TreeNode() when returning true, but you can call TreePush/TreePop yourself if desired.
    IMGUI_API void          TreePush(const void* ptr_id = NULL);                                // "
    IMGUI_API void          TreePop();                                                          // ~ Unindent()+PopId()
    IMGUI_API void          TreeAdvanceToLabelPos();                                            // advance cursor x position by GetTreeNodeToLabelSpacing()
    IMGUI_API float         GetTreeNodeToLabelSpacing();                                        // horizontal distance preceding label when using TreeNode*() or Bullet() == (g.FontSize + style.FramePadding.x*2) for a regular unframed TreeNode
    IMGUI_API void          SetNextTreeNodeOpen(bool is_open, ImGuiCond cond = 0);              // set next TreeNode/CollapsingHeader open state.
    IMGUI_API bool          CollapsingHeader(const char* label, ImGuiTreeNodeFlags flags = 0);  // if returning 'true' the header is open. doesn't indent nor push on ID stack. user doesn't have to call TreePop().
    IMGUI_API bool          CollapsingHeader(const char* label, bool* p_open, ImGuiTreeNodeFlags flags = 0); // when 'p_open' isn't NULL, display an additional small close button on upper right of the header

    // Widgets: Selectables
    IMGUI_API bool          Selectable(const char* label, bool selected = false, ImGuiSelectableFlags flags = 0, const ImVec2& size = ImVec2(0,0));  // "bool selected" carry the selection state (read-only). Selectable() is clicked is returns true so you can modify your selection state. size.x==0.0: use remaining width, size.x>0.0: specify width. size.y==0.0: use label height, size.y>0.0: specify height
    IMGUI_API bool          Selectable(const char* label, bool* p_selected, ImGuiSelectableFlags flags = 0, const ImVec2& size = ImVec2(0,0));       // "bool* p_selected" point to the selection state (read-write), as a convenient helper.

    // Widgets: List Boxes
    IMGUI_API bool          ListBox(const char* label, int* current_item, const char* const items[], int items_count, int height_in_items = -1);
    IMGUI_API bool          ListBox(const char* label, int* current_item, bool (*items_getter)(void* data, int idx, const char** out_text), void* data, int items_count, int height_in_items = -1);
    IMGUI_API bool          ListBoxHeader(const char* label, const ImVec2& size = ImVec2(0,0)); // use if you want to reimplement ListBox() will custom data or interactions. if the function return true, you can output elements then call ListBoxFooter() afterwards.
    IMGUI_API bool          ListBoxHeader(const char* label, int items_count, int height_in_items = -1); // "
    IMGUI_API void          ListBoxFooter();                                                    // terminate the scrolling region. only call ListBoxFooter() if ListBoxHeader() returned true!

    // Widgets: Data Plotting
    IMGUI_API void          PlotLines(const char* label, const float* values, int values_count, int values_offset = 0, const char* overlay_text = NULL, float scale_min = FLT_MAX, float scale_max = FLT_MAX, ImVec2 graph_size = ImVec2(0, 0), int stride = sizeof(float));
    IMGUI_API void          PlotLines(const char* label, float(*values_getter)(void* data, int idx), void* data, int values_count, int values_offset = 0, const char* overlay_text = NULL, float scale_min = FLT_MAX, float scale_max = FLT_MAX, ImVec2 graph_size = ImVec2(0, 0));
    IMGUI_API void          PlotHistogram(const char* label, const float* values, int values_count, int values_offset = 0, const char* overlay_text = NULL, float scale_min = FLT_MAX, float scale_max = FLT_MAX, ImVec2 graph_size = ImVec2(0, 0), int stride = sizeof(float));
    IMGUI_API void          PlotHistogram(const char* label, float(*values_getter)(void* data, int idx), void* data, int values_count, int values_offset = 0, const char* overlay_text = NULL, float scale_min = FLT_MAX, float scale_max = FLT_MAX, ImVec2 graph_size = ImVec2(0, 0));

    // Widgets: Value() Helpers. Output single value in "name: value" format (tip: freely declare more in your code to handle your types. you can add functions to the ImGui namespace)
    IMGUI_API void          Value(const char* prefix, bool b);
    IMGUI_API void          Value(const char* prefix, int v);
    IMGUI_API void          Value(const char* prefix, unsigned int v);
    IMGUI_API void          Value(const char* prefix, float v, const char* float_format = NULL);

    // Widgets: Menus
    IMGUI_API bool          BeginMainMenuBar();                                                 // create and append to a full screen menu-bar.
    IMGUI_API void          EndMainMenuBar();                                                   // only call EndMainMenuBar() if BeginMainMenuBar() returns true!
    IMGUI_API bool          BeginMenuBar();                                                     // append to menu-bar of current window (requires ImGuiWindowFlags_MenuBar flag set on parent window).
    IMGUI_API void          EndMenuBar();                                                       // only call EndMenuBar() if BeginMenuBar() returns true!
    IMGUI_API bool          BeginMenu(const char* label, bool enabled = true);                  // create a sub-menu entry. only call EndMenu() if this returns true!
    IMGUI_API void          EndMenu();                                                          // only call EndMenu() if BeginMenu() returns true!
    IMGUI_API bool          MenuItem(const char* label, const char* shortcut = NULL, bool selected = false, bool enabled = true);  // return true when activated. shortcuts are displayed for convenience but not processed by ImGui at the moment
    IMGUI_API bool          MenuItem(const char* label, const char* shortcut, bool* p_selected, bool enabled = true);              // return true when activated + toggle (*p_selected) if p_selected != NULL

    // Tooltips
    IMGUI_API void          BeginTooltip();                                                     // begin/append a tooltip window. to create full-featured tooltip (with any kind of items).
    IMGUI_API void          EndTooltip();
    IMGUI_API void          SetTooltip(const char* fmt, ...) IM_FMTARGS(1);                     // set a text-only tooltip, typically use with ImGui::IsItemHovered(). overidde any previous call to SetTooltip().
    IMGUI_API void          SetTooltipV(const char* fmt, va_list args) IM_FMTLIST(1);

    // Popups
    IMGUI_API void          OpenPopup(const char* str_id);                                      // call to mark popup as open (don't call every frame!). popups are closed when user click outside, or if CloseCurrentPopup() is called within a BeginPopup()/EndPopup() block. By default, Selectable()/MenuItem() are calling CloseCurrentPopup(). Popup identifiers are relative to the current ID-stack (so OpenPopup and BeginPopup needs to be at the same level).
    IMGUI_API bool          BeginPopup(const char* str_id, ImGuiWindowFlags flags = 0);                                             // return true if the popup is open, and you can start outputting to it. only call EndPopup() if BeginPopup() returns true!
    IMGUI_API bool          BeginPopupContextItem(const char* str_id = NULL, int mouse_button = 1);                                 // helper to open and begin popup when clicked on last item. if you can pass a NULL str_id only if the previous item had an id. If you want to use that on a non-interactive item such as Text() you need to pass in an explicit ID here. read comments in .cpp!
    IMGUI_API bool          BeginPopupContextWindow(const char* str_id = NULL, int mouse_button = 1, bool also_over_items = true);  // helper to open and begin popup when clicked on current window.
    IMGUI_API bool          BeginPopupContextVoid(const char* str_id = NULL, int mouse_button = 1);                                 // helper to open and begin popup when clicked in void (where there are no imgui windows).
    IMGUI_API bool          BeginPopupModal(const char* name, bool* p_open = NULL, ImGuiWindowFlags flags = 0);                     // modal dialog (regular window with title bar, block interactions behind the modal window, can't close the modal window by clicking outside)
    IMGUI_API void          EndPopup();                                                                                             // only call EndPopup() if BeginPopupXXX() returns true!
    IMGUI_API bool          OpenPopupOnItemClick(const char* str_id = NULL, int mouse_button = 1);                                  // helper to open popup when clicked on last item. return true when just opened.
    IMGUI_API bool          IsPopupOpen(const char* str_id);                                    // return true if the popup is open
    IMGUI_API void          CloseCurrentPopup();                                                // close the popup we have begin-ed into. clicking on a MenuItem or Selectable automatically close the current popup.

    // Columns
    // You can also use SameLine(pos_x) for simplified columns. The columns API is still work-in-progress and rather lacking.
    IMGUI_API void          Columns(int count = 1, const char* id = NULL, bool border = true);
    IMGUI_API void          NextColumn();                                                       // next column, defaults to current row or next row if the current row is finished
    IMGUI_API int           GetColumnIndex();                                                   // get current column index
    IMGUI_API float         GetColumnWidth(int column_index = -1);                              // get column width (in pixels). pass -1 to use current column
    IMGUI_API void          SetColumnWidth(int column_index, float width);                      // set column width (in pixels). pass -1 to use current column
    IMGUI_API float         GetColumnOffset(int column_index = -1);                             // get position of column line (in pixels, from the left side of the contents region). pass -1 to use current column, otherwise 0..GetColumnsCount() inclusive. column 0 is typically 0.0f
    IMGUI_API void          SetColumnOffset(int column_index, float offset_x);                  // set position of column line (in pixels, from the left side of the contents region). pass -1 to use current column
    IMGUI_API int           GetColumnsCount();

    // Logging/Capture: all text output from interface is captured to tty/file/clipboard. By default, tree nodes are automatically opened during logging.
    IMGUI_API void          LogToTTY(int max_depth = -1);                                       // start logging to tty
    IMGUI_API void          LogToFile(int max_depth = -1, const char* filename = NULL);         // start logging to file
    IMGUI_API void          LogToClipboard(int max_depth = -1);                                 // start logging to OS clipboard
    IMGUI_API void          LogFinish();                                                        // stop logging (close file, etc.)
    IMGUI_API void          LogButtons();                                                       // helper to display buttons for logging to tty/file/clipboard
    IMGUI_API void          LogText(const char* fmt, ...) IM_FMTARGS(1);                        // pass text data straight to log (without being displayed)

    // Drag and Drop
    // [BETA API] Missing Demo code. API may evolve.
    IMGUI_API bool          BeginDragDropSource(ImGuiDragDropFlags flags = 0);                                      // call when the current item is active. If this return true, you can call SetDragDropPayload() + EndDragDropSource()
    IMGUI_API bool          SetDragDropPayload(const char* type, const void* data, size_t size, ImGuiCond cond = 0);// type is a user defined string of maximum 32 characters. Strings starting with '_' are reserved for dear imgui internal types. Data is copied and held by imgui.
    IMGUI_API void          EndDragDropSource();                                                                    // only call EndDragDropSource() if BeginDragDropSource() returns true!
    IMGUI_API bool          BeginDragDropTarget();                                                                  // call after submitting an item that may receive an item. If this returns true, you can call AcceptDragDropPayload() + EndDragDropTarget()
    IMGUI_API const ImGuiPayload* AcceptDragDropPayload(const char* type, ImGuiDragDropFlags flags = 0);            // accept contents of a given type. If ImGuiDragDropFlags_AcceptBeforeDelivery is set you can peek into the payload before the mouse button is released.
    IMGUI_API void          EndDragDropTarget();                                                                    // only call EndDragDropTarget() if BeginDragDropTarget() returns true!

    // Clipping
    IMGUI_API void          PushClipRect(const ImVec2& clip_rect_min, const ImVec2& clip_rect_max, bool intersect_with_current_clip_rect);
    IMGUI_API void          PopClipRect();

    // Focus, Activation
    // (Prefer using "SetItemDefaultFocus()" over "if (IsWindowAppearing()) SetScrollHere()" when applicable, to make your code more forward compatible when navigation branch is merged)
    IMGUI_API void          SetItemDefaultFocus();                                              // make last item the default focused item of a window. Please use instead of "if (IsWindowAppearing()) SetScrollHere()" to signify "default item".
    IMGUI_API void          SetKeyboardFocusHere(int offset = 0);                               // focus keyboard on the next widget. Use positive 'offset' to access sub components of a multiple component widget. Use -1 to access previous widget.

    // Utilities
    // See Demo Window under "Widgets->Querying Status" for an interactive visualization of many of those functions.
    IMGUI_API bool          IsItemHovered(ImGuiHoveredFlags flags = 0);                         // is the last item hovered? (and usable, aka not blocked by a popup, etc.). See ImGuiHoveredFlags for more options.
    IMGUI_API bool          IsItemActive();                                                     // is the last item active? (e.g. button being held, text field being edited. This will continuously return true while holding mouse button on an item. Items that don't interact will always return false)
    IMGUI_API bool          IsItemFocused();                                                    // is the last item focused for keyboard/gamepad navigation?
    IMGUI_API bool          IsItemClicked(int mouse_button = 0);                                // is the last item clicked? (e.g. button/node just clicked on) == IsMouseClicked(mouse_button) && IsItemHovered()
    IMGUI_API bool          IsItemVisible();                                                    // is the last item visible? (items may be out of sight because of clipping/scrolling)
    IMGUI_API bool          IsItemEdited();                                                     // did the last item modify its underlying value this frame? or was pressed? This is generally the same as the "bool" return value of many widgets.
    IMGUI_API bool          IsItemDeactivated();                                                // was the last item just made inactive (item was previously active). Useful for Undo/Redo patterns with widgets that requires continuous editing.
    IMGUI_API bool          IsItemDeactivatedAfterEdit();                                       // was the last item just made inactive and made a value change when it was active? (e.g. Slider/Drag moved). Useful for Undo/Redo patterns with widgets that requires continuous editing. Note that you may get false positives (some widgets such as Combo()/ListBox()/Selectable() will return true even when clicking an already selected item).
    IMGUI_API bool          IsAnyItemHovered();
    IMGUI_API bool          IsAnyItemActive();
    IMGUI_API bool          IsAnyItemFocused();
    IMGUI_API ImVec2        GetItemRectMin();                                                   // get bounding rectangle of last item, in screen space
    IMGUI_API ImVec2        GetItemRectMax();                                                   // "
    IMGUI_API ImVec2        GetItemRectSize();                                                  // get size of last item, in screen space
    IMGUI_API void          SetItemAllowOverlap();                                              // allow last item to be overlapped by a subsequent item. sometimes useful with invisible buttons, selectables, etc. to catch unused area.
    IMGUI_API bool          IsRectVisible(const ImVec2& size);                                  // test if rectangle (of given size, starting from cursor position) is visible / not clipped.
    IMGUI_API bool          IsRectVisible(const ImVec2& rect_min, const ImVec2& rect_max);      // test if rectangle (in screen space) is visible / not clipped. to perform coarse clipping on user's side.
    IMGUI_API double        GetTime();
    IMGUI_API int           GetFrameCount();
    IMGUI_API ImDrawList*   GetOverlayDrawList();                                               // this draw list will be the last rendered one, useful to quickly draw overlays shapes/text
    IMGUI_API ImDrawListSharedData* GetDrawListSharedData();                                    // you may use this when creating your own ImDrawList instances
    IMGUI_API const char*   GetStyleColorName(ImGuiCol idx);
    IMGUI_API void          SetStateStorage(ImGuiStorage* storage);                             // replace current window storage with our own (if you want to manipulate it yourself, typically clear subsection of it)
    IMGUI_API ImGuiStorage* GetStateStorage();
    IMGUI_API ImVec2        CalcTextSize(const char* text, const char* text_end = NULL, bool hide_text_after_double_hash = false, float wrap_width = -1.0f);
    IMGUI_API void          CalcListClipping(int items_count, float items_height, int* out_items_display_start, int* out_items_display_end);    // calculate coarse clipping for large list of evenly sized items. Prefer using the ImGuiListClipper higher-level helper if you can.

    IMGUI_API bool          BeginChildFrame(ImGuiID id, const ImVec2& size, ImGuiWindowFlags flags = 0); // helper to create a child window / scrolling region that looks like a normal widget frame
    IMGUI_API void          EndChildFrame();                                                    // always call EndChildFrame() regardless of BeginChildFrame() return values (which indicates a collapsed/clipped window)

    IMGUI_API ImVec4        ColorConvertU32ToFloat4(ImU32 in);
    IMGUI_API ImU32         ColorConvertFloat4ToU32(const ImVec4& in);
    IMGUI_API void          ColorConvertRGBtoHSV(float r, float g, float b, float& out_h, float& out_s, float& out_v);
    IMGUI_API void          ColorConvertHSVtoRGB(float h, float s, float v, float& out_r, float& out_g, float& out_b);

    // Inputs
    IMGUI_API int           GetKeyIndex(ImGuiKey imgui_key);                                    // map ImGuiKey_* values into user's key index. == io.KeyMap[key]
    IMGUI_API bool          IsKeyDown(int user_key_index);                                      // is key being held. == io.KeysDown[user_key_index]. note that imgui doesn't know the semantic of each entry of io.KeysDown[]. Use your own indices/enums according to how your backend/engine stored them into io.KeysDown[]!
    IMGUI_API bool          IsKeyPressed(int user_key_index, bool repeat = true);               // was key pressed (went from !Down to Down). if repeat=true, uses io.KeyRepeatDelay / KeyRepeatRate
    IMGUI_API bool          IsKeyReleased(int user_key_index);                                  // was key released (went from Down to !Down)..
    IMGUI_API int           GetKeyPressedAmount(int key_index, float repeat_delay, float rate); // uses provided repeat rate/delay. return a count, most often 0 or 1 but might be >1 if RepeatRate is small enough that DeltaTime > RepeatRate
    IMGUI_API bool          IsMouseDown(int button);                                            // is mouse button held (0=left, 1=right, 2=middle)
    IMGUI_API bool          IsAnyMouseDown();                                                   // is any mouse button held
    IMGUI_API bool          IsMouseClicked(int button, bool repeat = false);                    // did mouse button clicked (went from !Down to Down) (0=left, 1=right, 2=middle)
    IMGUI_API bool          IsMouseDoubleClicked(int button);                                   // did mouse button double-clicked. a double-click returns false in IsMouseClicked(). uses io.MouseDoubleClickTime.
    IMGUI_API bool          IsMouseReleased(int button);                                        // did mouse button released (went from Down to !Down)
    IMGUI_API bool          IsMouseDragging(int button = 0, float lock_threshold = -1.0f);      // is mouse dragging. if lock_threshold < -1.0f uses io.MouseDraggingThreshold
    IMGUI_API bool          IsMouseHoveringRect(const ImVec2& r_min, const ImVec2& r_max, bool clip = true);  // is mouse hovering given bounding rect (in screen space). clipped by current clipping settings, but  disregarding of other consideration of focus/window ordering/popup-block.
    IMGUI_API bool          IsMousePosValid(const ImVec2* mouse_pos = NULL);                    //
    IMGUI_API ImVec2        GetMousePos();                                                      // shortcut to ImGui::GetIO().MousePos provided by user, to be consistent with other calls
    IMGUI_API ImVec2        GetMousePosOnOpeningCurrentPopup();                                 // retrieve backup of mouse position at the time of opening popup we have BeginPopup() into
    IMGUI_API ImVec2        GetMouseDragDelta(int button = 0, float lock_threshold = -1.0f);    // dragging amount since clicking. if lock_threshold < -1.0f uses io.MouseDraggingThreshold
    IMGUI_API void          ResetMouseDragDelta(int button = 0);                                //
    IMGUI_API ImGuiMouseCursor GetMouseCursor();                                                // get desired cursor type, reset in ImGui::NewFrame(), this is updated during the frame. valid before Render(). If you use software rendering by setting io.MouseDrawCursor ImGui will render those for you
    IMGUI_API void          SetMouseCursor(ImGuiMouseCursor type);                              // set desired cursor type
    IMGUI_API void          CaptureKeyboardFromApp(bool capture = true);                        // manually override io.WantCaptureKeyboard flag next frame (said flag is entirely left for your application to handle). e.g. force capture keyboard when your widget is being hovered.
    IMGUI_API void          CaptureMouseFromApp(bool capture = true);                           // manually override io.WantCaptureMouse flag next frame (said flag is entirely left for your application to handle).

    // Clipboard Utilities (also see the LogToClipboard() function to capture or output text data to the clipboard)
    IMGUI_API const char*   GetClipboardText();
    IMGUI_API void          SetClipboardText(const char* text);

    // Settings/.Ini Utilities
    // The disk functions are automatically called if io.IniFilename != NULL (default is "imgui.ini").
    // Set io.IniFilename to NULL to load/save manually. Read io.WantSaveIniSettings description about handling .ini saving manually.
    IMGUI_API void          LoadIniSettingsFromDisk(const char* ini_filename);                  // call after CreateContext() and before the first call to NewFrame(). NewFrame() automatically calls LoadIniSettingsFromDisk(io.IniFilename).
    IMGUI_API void          LoadIniSettingsFromMemory(const char* ini_data, size_t ini_size=0); // call after CreateContext() and before the first call to NewFrame() to provide .ini data from your own data source.
    IMGUI_API void          SaveIniSettingsToDisk(const char* ini_filename);
    IMGUI_API const char*   SaveIniSettingsToMemory(size_t* out_ini_size = NULL);               // return a zero-terminated string with the .ini data which you can save by your own mean. call when io.WantSaveIniSettings is set, then save data by your own mean and clear io.WantSaveIniSettings.

    // Memory Utilities
    // All those functions are not reliant on the current context.
    // If you reload the contents of imgui.cpp at runtime, you may need to call SetCurrentContext() + SetAllocatorFunctions() again.
    IMGUI_API void          SetAllocatorFunctions(void* (*alloc_func)(size_t sz, void* user_data), void(*free_func)(void* ptr, void* user_data), void* user_data = NULL);
    IMGUI_API void*         MemAlloc(size_t size);
    IMGUI_API void          MemFree(void* ptr);

} // namespace ImGui

// Flags for ImGui::Begin()
enum ImGuiWindowFlags_
{
    ImGuiWindowFlags_None                   = 0,
    ImGuiWindowFlags_NoTitleBar             = 1 << 0,   // Disable title-bar
    ImGuiWindowFlags_NoResize               = 1 << 1,   // Disable user resizing with the lower-right grip
    ImGuiWindowFlags_NoMove                 = 1 << 2,   // Disable user moving the window
    ImGuiWindowFlags_NoScrollbar            = 1 << 3,   // Disable scrollbars (window can still scroll with mouse or programatically)
    ImGuiWindowFlags_NoScrollWithMouse      = 1 << 4,   // Disable user vertically scrolling with mouse wheel. On child window, mouse wheel will be forwarded to the parent unless NoScrollbar is also set.
    ImGuiWindowFlags_NoCollapse             = 1 << 5,   // Disable user collapsing window by double-clicking on it
    ImGuiWindowFlags_AlwaysAutoResize       = 1 << 6,   // Resize every window to its content every frame
    ImGuiWindowFlags_NoSavedSettings        = 1 << 8,   // Never load/save settings in .ini file
    ImGuiWindowFlags_NoInputs               = 1 << 9,   // Disable catching mouse or keyboard inputs, hovering test with pass through.
    ImGuiWindowFlags_MenuBar                = 1 << 10,  // Has a menu-bar
    ImGuiWindowFlags_HorizontalScrollbar    = 1 << 11,  // Allow horizontal scrollbar to appear (off by default). You may use SetNextWindowContentSize(ImVec2(width,0.0f)); prior to calling Begin() to specify width. Read code in imgui_demo in the "Horizontal Scrolling" section.
    ImGuiWindowFlags_NoFocusOnAppearing     = 1 << 12,  // Disable taking focus when transitioning from hidden to visible state
    ImGuiWindowFlags_NoBringToFrontOnFocus  = 1 << 13,  // Disable bringing window to front when taking focus (e.g. clicking on it or programatically giving it focus)
    ImGuiWindowFlags_AlwaysVerticalScrollbar= 1 << 14,  // Always show vertical scrollbar (even if ContentSize.y < Size.y)
    ImGuiWindowFlags_AlwaysHorizontalScrollbar=1<< 15,  // Always show horizontal scrollbar (even if ContentSize.x < Size.x)
    ImGuiWindowFlags_AlwaysUseWindowPadding = 1 << 16,  // Ensure child windows without border uses style.WindowPadding (ignored by default for non-bordered child windows, because more convenient)
    ImGuiWindowFlags_NoNavInputs            = 1 << 18,  // No gamepad/keyboard navigation within the window
    ImGuiWindowFlags_NoNavFocus             = 1 << 19,  // No focusing toward this window with gamepad/keyboard navigation (e.g. skipped by CTRL+TAB)
    ImGuiWindowFlags_NoNav                  = ImGuiWindowFlags_NoNavInputs | ImGuiWindowFlags_NoNavFocus,

    // [Internal]
    ImGuiWindowFlags_NavFlattened           = 1 << 23,  // [BETA] Allow gamepad/keyboard navigation to cross over parent border to this child (only use on child that have no scrolling!)
    ImGuiWindowFlags_ChildWindow            = 1 << 24,  // Don't use! For internal use by BeginChild()
    ImGuiWindowFlags_Tooltip                = 1 << 25,  // Don't use! For internal use by BeginTooltip()
    ImGuiWindowFlags_Popup                  = 1 << 26,  // Don't use! For internal use by BeginPopup()
    ImGuiWindowFlags_Modal                  = 1 << 27,  // Don't use! For internal use by BeginPopupModal()
    ImGuiWindowFlags_ChildMenu              = 1 << 28   // Don't use! For internal use by BeginMenu()

    // [Obsolete]
    //ImGuiWindowFlags_ShowBorders          = 1 << 7,   // --> Set style.FrameBorderSize=1.0f / style.WindowBorderSize=1.0f to enable borders around windows and items
    //ImGuiWindowFlags_ResizeFromAnySide    = 1 << 17,  // --> Set io.ConfigResizeWindowsFromEdges and make sure mouse cursors are supported by back-end (io.BackendFlags & ImGuiBackendFlags_HasMouseCursors)
};

// Flags for ImGui::InputText()
enum ImGuiInputTextFlags_
{
    ImGuiInputTextFlags_None                = 0,
    ImGuiInputTextFlags_CharsDecimal        = 1 << 0,   // Allow 0123456789.+-*/
    ImGuiInputTextFlags_CharsHexadecimal    = 1 << 1,   // Allow 0123456789ABCDEFabcdef
    ImGuiInputTextFlags_CharsUppercase      = 1 << 2,   // Turn a..z into A..Z
    ImGuiInputTextFlags_CharsNoBlank        = 1 << 3,   // Filter out spaces, tabs
    ImGuiInputTextFlags_AutoSelectAll       = 1 << 4,   // Select entire text when first taking mouse focus
    ImGuiInputTextFlags_EnterReturnsTrue    = 1 << 5,   // Return 'true' when Enter is pressed (as opposed to when the value was modified)
    ImGuiInputTextFlags_CallbackCompletion  = 1 << 6,   // Call user function on pressing TAB (for completion handling)
    ImGuiInputTextFlags_CallbackHistory     = 1 << 7,   // Call user function on pressing Up/Down arrows (for history handling)
    ImGuiInputTextFlags_CallbackAlways      = 1 << 8,   // Call user function every time. User code may query cursor position, modify text buffer.
    ImGuiInputTextFlags_CallbackCharFilter  = 1 << 9,   // Call user function to filter character. Modify data->EventChar to replace/filter input, or return 1 in callback to discard character.
    ImGuiInputTextFlags_AllowTabInput       = 1 << 10,  // Pressing TAB input a '\t' character into the text field
    ImGuiInputTextFlags_CtrlEnterForNewLine = 1 << 11,  // In multi-line mode, unfocus with Enter, add new line with Ctrl+Enter (default is opposite: unfocus with Ctrl+Enter, add line with Enter).
    ImGuiInputTextFlags_NoHorizontalScroll  = 1 << 12,  // Disable following the cursor horizontally
    ImGuiInputTextFlags_AlwaysInsertMode    = 1 << 13,  // Insert mode
    ImGuiInputTextFlags_ReadOnly            = 1 << 14,  // Read-only mode
    ImGuiInputTextFlags_Password            = 1 << 15,  // Password mode, display all characters as '*'
    ImGuiInputTextFlags_NoUndoRedo          = 1 << 16,  // Disable undo/redo. Note that input text owns the text data while active, if you want to provide your own undo/redo stack you need e.g. to call ClearActiveID().
    ImGuiInputTextFlags_CharsScientific     = 1 << 17,  // Allow 0123456789.+-*/eE (Scientific notation input)
    ImGuiInputTextFlags_CallbackResize      = 1 << 18,  // Allow buffer capacity resize + notify when the string wants to be resized (for string types which hold a cache of their Size) (see misc/stl/imgui_stl.h for an example of using this)
    // [Internal]
    ImGuiInputTextFlags_Multiline           = 1 << 20   // For internal use by InputTextMultiline()
};

// Flags for ImGui::TreeNodeEx(), ImGui::CollapsingHeader*()
enum ImGuiTreeNodeFlags_
{
    ImGuiTreeNodeFlags_None                 = 0,
    ImGuiTreeNodeFlags_Selected             = 1 << 0,   // Draw as selected
    ImGuiTreeNodeFlags_Framed               = 1 << 1,   // Full colored frame (e.g. for CollapsingHeader)
    ImGuiTreeNodeFlags_AllowItemOverlap     = 1 << 2,   // Hit testing to allow subsequent widgets to overlap this one
    ImGuiTreeNodeFlags_NoTreePushOnOpen     = 1 << 3,   // Don't do a TreePush() when open (e.g. for CollapsingHeader) = no extra indent nor pushing on ID stack
    ImGuiTreeNodeFlags_NoAutoOpenOnLog      = 1 << 4,   // Don't automatically and temporarily open node when Logging is active (by default logging will automatically open tree nodes)
    ImGuiTreeNodeFlags_DefaultOpen          = 1 << 5,   // Default node to be open
    ImGuiTreeNodeFlags_OpenOnDoubleClick    = 1 << 6,   // Need double-click to open node
    ImGuiTreeNodeFlags_OpenOnArrow          = 1 << 7,   // Only open when clicking on the arrow part. If ImGuiTreeNodeFlags_OpenOnDoubleClick is also set, single-click arrow or double-click all box to open.
    ImGuiTreeNodeFlags_Leaf                 = 1 << 8,   // No collapsing, no arrow (use as a convenience for leaf nodes).
    ImGuiTreeNodeFlags_Bullet               = 1 << 9,   // Display a bullet instead of arrow
    ImGuiTreeNodeFlags_FramePadding         = 1 << 10,  // Use FramePadding (even for an unframed text node) to vertically align text baseline to regular widget height. Equivalent to calling AlignTextToFramePadding().
    //ImGuITreeNodeFlags_SpanAllAvailWidth  = 1 << 11,  // FIXME: TODO: Extend hit box horizontally even if not framed
    //ImGuiTreeNodeFlags_NoScrollOnOpen     = 1 << 12,  // FIXME: TODO: Disable automatic scroll on TreePop() if node got just open and contents is not visible
    ImGuiTreeNodeFlags_NavLeftJumpsBackHere = 1 << 13,  // (WIP) Nav: left direction may move to this TreeNode() from any of its child (items submitted between TreeNode and TreePop)
    ImGuiTreeNodeFlags_CollapsingHeader     = ImGuiTreeNodeFlags_Framed | ImGuiTreeNodeFlags_NoTreePushOnOpen | ImGuiTreeNodeFlags_NoAutoOpenOnLog

    // Obsolete names (will be removed)
#ifndef IMGUI_DISABLE_OBSOLETE_FUNCTIONS
    , ImGuiTreeNodeFlags_AllowOverlapMode = ImGuiTreeNodeFlags_AllowItemOverlap
#endif
};

// Flags for ImGui::Selectable()
enum ImGuiSelectableFlags_
{
    ImGuiSelectableFlags_None               = 0,
    ImGuiSelectableFlags_DontClosePopups    = 1 << 0,   // Clicking this don't close parent popup window
    ImGuiSelectableFlags_SpanAllColumns     = 1 << 1,   // Selectable frame can span all columns (text will still fit in current column)
    ImGuiSelectableFlags_AllowDoubleClick   = 1 << 2,   // Generate press events on double clicks too
    ImGuiSelectableFlags_Disabled           = 1 << 3    // Cannot be selected, display greyed out text
};

// Flags for ImGui::BeginCombo()
enum ImGuiComboFlags_
{
    ImGuiComboFlags_None                    = 0,
    ImGuiComboFlags_PopupAlignLeft          = 1 << 0,   // Align the popup toward the left by default
    ImGuiComboFlags_HeightSmall             = 1 << 1,   // Max ~4 items visible. Tip: If you want your combo popup to be a specific size you can use SetNextWindowSizeConstraints() prior to calling BeginCombo()
    ImGuiComboFlags_HeightRegular           = 1 << 2,   // Max ~8 items visible (default)
    ImGuiComboFlags_HeightLarge             = 1 << 3,   // Max ~20 items visible
    ImGuiComboFlags_HeightLargest           = 1 << 4,   // As many fitting items as possible
    ImGuiComboFlags_NoArrowButton           = 1 << 5,   // Display on the preview box without the square arrow button
    ImGuiComboFlags_NoPreview               = 1 << 6,   // Display only a square arrow button
    ImGuiComboFlags_HeightMask_             = ImGuiComboFlags_HeightSmall | ImGuiComboFlags_HeightRegular | ImGuiComboFlags_HeightLarge | ImGuiComboFlags_HeightLargest
};

// Flags for ImGui::IsWindowFocused()
enum ImGuiFocusedFlags_
{
    ImGuiFocusedFlags_None                          = 0,
    ImGuiFocusedFlags_ChildWindows                  = 1 << 0,   // IsWindowFocused(): Return true if any children of the window is focused
    ImGuiFocusedFlags_RootWindow                    = 1 << 1,   // IsWindowFocused(): Test from root window (top most parent of the current hierarchy)
    ImGuiFocusedFlags_AnyWindow                     = 1 << 2,   // IsWindowFocused(): Return true if any window is focused
    ImGuiFocusedFlags_RootAndChildWindows           = ImGuiFocusedFlags_RootWindow | ImGuiFocusedFlags_ChildWindows
};

// Flags for ImGui::IsItemHovered(), ImGui::IsWindowHovered()
// Note: if you are trying to check whether your mouse should be dispatched to imgui or to your app, you should use the 'io.WantCaptureMouse' boolean for that. Please read the FAQ!
// Note: windows with the ImGuiWindowFlags_NoInputs flag are ignored by IsWindowHovered() calls.
enum ImGuiHoveredFlags_
{
    ImGuiHoveredFlags_None                          = 0,        // Return true if directly over the item/window, not obstructed by another window, not obstructed by an active popup or modal blocking inputs under them.
    ImGuiHoveredFlags_ChildWindows                  = 1 << 0,   // IsWindowHovered() only: Return true if any children of the window is hovered
    ImGuiHoveredFlags_RootWindow                    = 1 << 1,   // IsWindowHovered() only: Test from root window (top most parent of the current hierarchy)
    ImGuiHoveredFlags_AnyWindow                     = 1 << 2,   // IsWindowHovered() only: Return true if any window is hovered
    ImGuiHoveredFlags_AllowWhenBlockedByPopup       = 1 << 3,   // Return true even if a popup window is normally blocking access to this item/window
    //ImGuiHoveredFlags_AllowWhenBlockedByModal     = 1 << 4,   // Return true even if a modal popup window is normally blocking access to this item/window. FIXME-TODO: Unavailable yet.
    ImGuiHoveredFlags_AllowWhenBlockedByActiveItem  = 1 << 5,   // Return true even if an active item is blocking access to this item/window. Useful for Drag and Drop patterns.
    ImGuiHoveredFlags_AllowWhenOverlapped           = 1 << 6,   // Return true even if the position is overlapped by another window
    ImGuiHoveredFlags_AllowWhenDisabled             = 1 << 7,   // Return true even if the item is disabled
    ImGuiHoveredFlags_RectOnly                      = ImGuiHoveredFlags_AllowWhenBlockedByPopup | ImGuiHoveredFlags_AllowWhenBlockedByActiveItem | ImGuiHoveredFlags_AllowWhenOverlapped,
    ImGuiHoveredFlags_RootAndChildWindows           = ImGuiHoveredFlags_RootWindow | ImGuiHoveredFlags_ChildWindows
};

// Flags for ImGui::BeginDragDropSource(), ImGui::AcceptDragDropPayload()
enum ImGuiDragDropFlags_
{
    ImGuiDragDropFlags_None                         = 0,
    // BeginDragDropSource() flags
    ImGuiDragDropFlags_SourceNoPreviewTooltip       = 1 << 0,   // By default, a successful call to BeginDragDropSource opens a tooltip so you can display a preview or description of the source contents. This flag disable this behavior.
    ImGuiDragDropFlags_SourceNoDisableHover         = 1 << 1,   // By default, when dragging we clear data so that IsItemHovered() will return false, to avoid subsequent user code submitting tooltips. This flag disable this behavior so you can still call IsItemHovered() on the source item.
    ImGuiDragDropFlags_SourceNoHoldToOpenOthers     = 1 << 2,   // Disable the behavior that allows to open tree nodes and collapsing header by holding over them while dragging a source item.
    ImGuiDragDropFlags_SourceAllowNullID            = 1 << 3,   // Allow items such as Text(), Image() that have no unique identifier to be used as drag source, by manufacturing a temporary identifier based on their window-relative position. This is extremely unusual within the dear imgui ecosystem and so we made it explicit.
    ImGuiDragDropFlags_SourceExtern                 = 1 << 4,   // External source (from outside of imgui), won't attempt to read current item/window info. Will always return true. Only one Extern source can be active simultaneously.
    ImGuiDragDropFlags_SourceAutoExpirePayload      = 1 << 5,   // Automatically expire the payload if the source cease to be submitted (otherwise payloads are persisting while being dragged)
    // AcceptDragDropPayload() flags
    ImGuiDragDropFlags_AcceptBeforeDelivery         = 1 << 10,  // AcceptDragDropPayload() will returns true even before the mouse button is released. You can then call IsDelivery() to test if the payload needs to be delivered.
    ImGuiDragDropFlags_AcceptNoDrawDefaultRect      = 1 << 11,  // Do not draw the default highlight rectangle when hovering over target.
    ImGuiDragDropFlags_AcceptNoPreviewTooltip       = 1 << 12,  // Request hiding the BeginDragDropSource tooltip from the BeginDragDropTarget site.
    ImGuiDragDropFlags_AcceptPeekOnly               = ImGuiDragDropFlags_AcceptBeforeDelivery | ImGuiDragDropFlags_AcceptNoDrawDefaultRect  // For peeking ahead and inspecting the payload before delivery.
};

// Standard Drag and Drop payload types. You can define you own payload types using short strings. Types starting with '_' are defined by Dear ImGui.
#define IMGUI_PAYLOAD_TYPE_COLOR_3F     "_COL3F"    // float[3]: Standard type for colors, without alpha. User code may use this type.
#define IMGUI_PAYLOAD_TYPE_COLOR_4F     "_COL4F"    // float[4]: Standard type for colors. User code may use this type.

// A primary data type
enum ImGuiDataType_
{
    ImGuiDataType_S32,      // int
    ImGuiDataType_U32,      // unsigned int
    ImGuiDataType_S64,      // long long, __int64
    ImGuiDataType_U64,      // unsigned long long, unsigned __int64
    ImGuiDataType_Float,    // float
    ImGuiDataType_Double,   // double
    ImGuiDataType_COUNT
};

// A cardinal direction
enum ImGuiDir_
{
    ImGuiDir_None    = -1,
    ImGuiDir_Left    = 0,
    ImGuiDir_Right   = 1,
    ImGuiDir_Up      = 2,
    ImGuiDir_Down    = 3,
    ImGuiDir_COUNT
};

// User fill ImGuiIO.KeyMap[] array with indices into the ImGuiIO.KeysDown[512] array
enum ImGuiKey_
{
    ImGuiKey_Tab,
    ImGuiKey_LeftArrow,
    ImGuiKey_RightArrow,
    ImGuiKey_UpArrow,
    ImGuiKey_DownArrow,
    ImGuiKey_PageUp,
    ImGuiKey_PageDown,
    ImGuiKey_Home,
    ImGuiKey_End,
    ImGuiKey_Insert,
    ImGuiKey_Delete,
    ImGuiKey_Backspace,
    ImGuiKey_Space,
    ImGuiKey_Enter,
    ImGuiKey_Escape,
    ImGuiKey_A,         // for text edit CTRL+A: select all
    ImGuiKey_C,         // for text edit CTRL+C: copy
    ImGuiKey_V,         // for text edit CTRL+V: paste
    ImGuiKey_X,         // for text edit CTRL+X: cut
    ImGuiKey_Y,         // for text edit CTRL+Y: redo
    ImGuiKey_Z,         // for text edit CTRL+Z: undo
    ImGuiKey_COUNT
};

<<<<<<< HEAD
// [BETA] Gamepad/Keyboard directional navigation
// Keyboard: Set io.ConfigFlags |= ImGuiConfigFlags_NavEnableKeyboard to enable. NewFrame() will automatically fill io.NavInputs[] based on your io.KeysDown[] + io.KeyMap[] arrays.
// Gamepad:  Set io.ConfigFlags |= ImGuiConfigFlags_NavEnableGamepad to enable. Back-end: set ImGuiBackendFlags_HasGamepad and fill the io.NavInputs[] fields before calling NewFrame(). Note that io.NavInputs[] is cleared by EndFrame().
// Read instructions in imgui.cpp for more details. Download PNG/PSD at goo.gl/9LgVZW.
=======
// Gamepad/Keyboard directional navigation
// Keyboard: Set io.ConfigFlags |= ImGuiConfigFlags_NavEnableKeyboard to enable. NewFrame() will automatically fill io.NavInputs[] based on your io.KeysDown[] + io.KeyMap[] arrays.
// Gamepad:  Set io.ConfigFlags |= ImGuiConfigFlags_NavEnableGamepad to enable. Back-end: set ImGuiBackendFlags_HasGamepad and fill the io.NavInputs[] fields before calling NewFrame(). Note that io.NavInputs[] is cleared by EndFrame().
// Read instructions in imgui.cpp for more details. Download PNG/PSD at http://goo.gl/9LgVZW.
>>>>>>> be225af4
enum ImGuiNavInput_
{
    // Gamepad Mapping
    ImGuiNavInput_Activate,      // activate / open / toggle / tweak value       // e.g. Cross  (PS4), A (Xbox), A (Switch), Space (Keyboard)
    ImGuiNavInput_Cancel,        // cancel / close / exit                        // e.g. Circle (PS4), B (Xbox), B (Switch), Escape (Keyboard)
    ImGuiNavInput_Input,         // text input / on-screen keyboard              // e.g. Triang.(PS4), Y (Xbox), X (Switch), Return (Keyboard)
    ImGuiNavInput_Menu,          // tap: toggle menu / hold: focus, move, resize // e.g. Square (PS4), X (Xbox), Y (Switch), Alt (Keyboard)
    ImGuiNavInput_DpadLeft,      // move / tweak / resize window (w/ PadMenu)    // e.g. D-pad Left/Right/Up/Down (Gamepads), Arrow keys (Keyboard)
    ImGuiNavInput_DpadRight,     //
    ImGuiNavInput_DpadUp,        //
    ImGuiNavInput_DpadDown,      //
    ImGuiNavInput_LStickLeft,    // scroll / move window (w/ PadMenu)            // e.g. Left Analog Stick Left/Right/Up/Down
    ImGuiNavInput_LStickRight,   //
    ImGuiNavInput_LStickUp,      //
    ImGuiNavInput_LStickDown,    //
    ImGuiNavInput_FocusPrev,     // next window (w/ PadMenu)                     // e.g. L1 or L2 (PS4), LB or LT (Xbox), L or ZL (Switch)
    ImGuiNavInput_FocusNext,     // prev window (w/ PadMenu)                     // e.g. R1 or R2 (PS4), RB or RT (Xbox), R or ZL (Switch)
    ImGuiNavInput_TweakSlow,     // slower tweaks                                // e.g. L1 or L2 (PS4), LB or LT (Xbox), L or ZL (Switch)
    ImGuiNavInput_TweakFast,     // faster tweaks                                // e.g. R1 or R2 (PS4), RB or RT (Xbox), R or ZL (Switch)

    // [Internal] Don't use directly! This is used internally to differentiate keyboard from gamepad inputs for behaviors that require to differentiate them.
    // Keyboard behavior that have no corresponding gamepad mapping (e.g. CTRL+TAB) will be directly reading from io.KeysDown[] instead of io.NavInputs[].
    ImGuiNavInput_KeyMenu_,      // toggle menu                                  // = io.KeyAlt
    ImGuiNavInput_KeyLeft_,      // move left                                    // = Arrow keys
    ImGuiNavInput_KeyRight_,     // move right
    ImGuiNavInput_KeyUp_,        // move up
    ImGuiNavInput_KeyDown_,      // move down
    ImGuiNavInput_COUNT,
    ImGuiNavInput_InternalStart_ = ImGuiNavInput_KeyMenu_
};

// Configuration flags stored in io.ConfigFlags. Set by user/application.
enum ImGuiConfigFlags_
{
    ImGuiConfigFlags_NavEnableKeyboard      = 1 << 0,   // Master keyboard navigation enable flag. NewFrame() will automatically fill io.NavInputs[] based on io.KeysDown[].
    ImGuiConfigFlags_NavEnableGamepad       = 1 << 1,   // Master gamepad navigation enable flag. This is mostly to instruct your imgui back-end to fill io.NavInputs[]. Back-end also needs to set ImGuiBackendFlags_HasGamepad.
    ImGuiConfigFlags_NavEnableSetMousePos   = 1 << 2,   // Instruct navigation to move the mouse cursor. May be useful on TV/console systems where moving a virtual mouse is awkward. Will update io.MousePos and set io.WantSetMousePos=true. If enabled you MUST honor io.WantSetMousePos requests in your binding, otherwise ImGui will react as if the mouse is jumping around back and forth.
    ImGuiConfigFlags_NavNoCaptureKeyboard   = 1 << 3,   // Instruct navigation to not set the io.WantCaptureKeyboard flag when io.NavActive is set.
    ImGuiConfigFlags_NoMouse                = 1 << 4,   // Instruct imgui to clear mouse position/buttons in NewFrame(). This allows ignoring the mouse information set by the back-end.
    ImGuiConfigFlags_NoMouseCursorChange    = 1 << 5,   // Instruct back-end to not alter mouse cursor shape and visibility. Use if the back-end cursor changes are interfering with yours and you don't want to use SetMouseCursor() to change mouse cursor. You may want to honor requests from imgui by reading GetMouseCursor() yourself instead.

    // User storage (to allow your back-end/engine to communicate to code that may be shared between multiple projects. Those flags are not used by core ImGui)
    ImGuiConfigFlags_IsSRGB                 = 1 << 20,  // Application is SRGB-aware.
    ImGuiConfigFlags_IsTouchScreen          = 1 << 21   // Application is using a touch screen instead of a mouse.
};

// Back-end capabilities flags stored in io.BackendFlags. Set by imgui_impl_xxx or custom back-end.
enum ImGuiBackendFlags_
{
    ImGuiBackendFlags_HasGamepad            = 1 << 0,   // Back-end supports gamepad and currently has one connected.
    ImGuiBackendFlags_HasMouseCursors       = 1 << 1,   // Back-end supports honoring GetMouseCursor() value to change the OS cursor shape.
    ImGuiBackendFlags_HasSetMousePos        = 1 << 2    // Back-end supports io.WantSetMousePos requests to reposition the OS mouse position (only used if ImGuiConfigFlags_NavEnableSetMousePos is set).
};

// Enumeration for PushStyleColor() / PopStyleColor()
enum ImGuiCol_
{
    ImGuiCol_Text,
    ImGuiCol_TextDisabled,
    ImGuiCol_WindowBg,              // Background of normal windows
    ImGuiCol_ChildBg,               // Background of child windows
    ImGuiCol_PopupBg,               // Background of popups, menus, tooltips windows
    ImGuiCol_Border,
    ImGuiCol_BorderShadow,
    ImGuiCol_FrameBg,               // Background of checkbox, radio button, plot, slider, text input
    ImGuiCol_FrameBgHovered,
    ImGuiCol_FrameBgActive,
    ImGuiCol_TitleBg,
    ImGuiCol_TitleBgActive,
    ImGuiCol_TitleBgCollapsed,
    ImGuiCol_MenuBarBg,
    ImGuiCol_ScrollbarBg,
    ImGuiCol_ScrollbarGrab,
    ImGuiCol_ScrollbarGrabHovered,
    ImGuiCol_ScrollbarGrabActive,
    ImGuiCol_CheckMark,
    ImGuiCol_SliderGrab,
    ImGuiCol_SliderGrabActive,
    ImGuiCol_Button,
    ImGuiCol_ButtonHovered,
    ImGuiCol_ButtonActive,
    ImGuiCol_Header,
    ImGuiCol_HeaderHovered,
    ImGuiCol_HeaderActive,
    ImGuiCol_Separator,
    ImGuiCol_SeparatorHovered,
    ImGuiCol_SeparatorActive,
    ImGuiCol_ResizeGrip,
    ImGuiCol_ResizeGripHovered,
    ImGuiCol_ResizeGripActive,
    ImGuiCol_PlotLines,
    ImGuiCol_PlotLinesHovered,
    ImGuiCol_PlotHistogram,
    ImGuiCol_PlotHistogramHovered,
    ImGuiCol_TextSelectedBg,
    ImGuiCol_DragDropTarget,
    ImGuiCol_NavHighlight,          // Gamepad/keyboard: current highlighted item
    ImGuiCol_NavWindowingHighlight, // Highlight window when using CTRL+TAB
    ImGuiCol_NavWindowingDimBg,     // Darken/colorize entire screen behind the CTRL+TAB window list, when active
    ImGuiCol_ModalWindowDimBg,      // Darken/colorize entire screen behind a modal window, when one is active
    ImGuiCol_COUNT

    // Obsolete names (will be removed)
#ifndef IMGUI_DISABLE_OBSOLETE_FUNCTIONS
    , ImGuiCol_ChildWindowBg = ImGuiCol_ChildBg, ImGuiCol_Column = ImGuiCol_Separator, ImGuiCol_ColumnHovered = ImGuiCol_SeparatorHovered, ImGuiCol_ColumnActive = ImGuiCol_SeparatorActive
    , ImGuiCol_ModalWindowDarkening = ImGuiCol_ModalWindowDimBg
    //ImGuiCol_CloseButton, ImGuiCol_CloseButtonActive, ImGuiCol_CloseButtonHovered, // [unused since 1.60+] the close button now uses regular button colors.
    //ImGuiCol_ComboBg,                                                              // [unused since 1.53+] ComboBg has been merged with PopupBg, so a redirect isn't accurate.
#endif
};

// Enumeration for PushStyleVar() / PopStyleVar() to temporarily modify the ImGuiStyle structure.
// NB: the enum only refers to fields of ImGuiStyle which makes sense to be pushed/popped inside UI code. During initialization, feel free to just poke into ImGuiStyle directly.
// NB: if changing this enum, you need to update the associated internal table GStyleVarInfo[] accordingly. This is where we link enum values to members offset/type.
enum ImGuiStyleVar_
{
    // Enum name ......................// Member in ImGuiStyle structure (see ImGuiStyle for descriptions)
    ImGuiStyleVar_Alpha,               // float     Alpha
    ImGuiStyleVar_WindowPadding,       // ImVec2    WindowPadding
    ImGuiStyleVar_WindowRounding,      // float     WindowRounding
    ImGuiStyleVar_WindowBorderSize,    // float     WindowBorderSize
    ImGuiStyleVar_WindowMinSize,       // ImVec2    WindowMinSize
    ImGuiStyleVar_WindowTitleAlign,    // ImVec2    WindowTitleAlign
    ImGuiStyleVar_ChildRounding,       // float     ChildRounding
    ImGuiStyleVar_ChildBorderSize,     // float     ChildBorderSize
    ImGuiStyleVar_PopupRounding,       // float     PopupRounding
    ImGuiStyleVar_PopupBorderSize,     // float     PopupBorderSize
    ImGuiStyleVar_FramePadding,        // ImVec2    FramePadding
    ImGuiStyleVar_FrameRounding,       // float     FrameRounding
    ImGuiStyleVar_FrameBorderSize,     // float     FrameBorderSize
    ImGuiStyleVar_ItemSpacing,         // ImVec2    ItemSpacing
    ImGuiStyleVar_ItemInnerSpacing,    // ImVec2    ItemInnerSpacing
    ImGuiStyleVar_IndentSpacing,       // float     IndentSpacing
    ImGuiStyleVar_ScrollbarSize,       // float     ScrollbarSize
    ImGuiStyleVar_ScrollbarRounding,   // float     ScrollbarRounding
    ImGuiStyleVar_GrabMinSize,         // float     GrabMinSize
    ImGuiStyleVar_GrabRounding,        // float     GrabRounding
    ImGuiStyleVar_ButtonTextAlign,     // ImVec2    ButtonTextAlign
    ImGuiStyleVar_COUNT

    // Obsolete names (will be removed)
#ifndef IMGUI_DISABLE_OBSOLETE_FUNCTIONS
    , ImGuiStyleVar_Count_ = ImGuiStyleVar_COUNT, ImGuiStyleVar_ChildWindowRounding = ImGuiStyleVar_ChildRounding
#endif
};

// Enumeration for ColorEdit3() / ColorEdit4() / ColorPicker3() / ColorPicker4() / ColorButton()
enum ImGuiColorEditFlags_
{
    ImGuiColorEditFlags_None            = 0,
    ImGuiColorEditFlags_NoAlpha         = 1 << 1,   //              // ColorEdit, ColorPicker, ColorButton: ignore Alpha component (read 3 components from the input pointer).
    ImGuiColorEditFlags_NoPicker        = 1 << 2,   //              // ColorEdit: disable picker when clicking on colored square.
    ImGuiColorEditFlags_NoOptions       = 1 << 3,   //              // ColorEdit: disable toggling options menu when right-clicking on inputs/small preview.
    ImGuiColorEditFlags_NoSmallPreview  = 1 << 4,   //              // ColorEdit, ColorPicker: disable colored square preview next to the inputs. (e.g. to show only the inputs)
    ImGuiColorEditFlags_NoInputs        = 1 << 5,   //              // ColorEdit, ColorPicker: disable inputs sliders/text widgets (e.g. to show only the small preview colored square).
    ImGuiColorEditFlags_NoTooltip       = 1 << 6,   //              // ColorEdit, ColorPicker, ColorButton: disable tooltip when hovering the preview.
    ImGuiColorEditFlags_NoLabel         = 1 << 7,   //              // ColorEdit, ColorPicker: disable display of inline text label (the label is still forwarded to the tooltip and picker).
    ImGuiColorEditFlags_NoSidePreview   = 1 << 8,   //              // ColorPicker: disable bigger color preview on right side of the picker, use small colored square preview instead.
    ImGuiColorEditFlags_NoDragDrop      = 1 << 9,   //              // ColorEdit: disable drag and drop target. ColorButton: disable drag and drop source.

    // User Options (right-click on widget to change some of them). You can set application defaults using SetColorEditOptions(). The idea is that you probably don't want to override them in most of your calls, let the user choose and/or call SetColorEditOptions() during startup.
    ImGuiColorEditFlags_AlphaBar        = 1 << 16,  //              // ColorEdit, ColorPicker: show vertical alpha bar/gradient in picker.
    ImGuiColorEditFlags_AlphaPreview    = 1 << 17,  //              // ColorEdit, ColorPicker, ColorButton: display preview as a transparent color over a checkerboard, instead of opaque.
    ImGuiColorEditFlags_AlphaPreviewHalf= 1 << 18,  //              // ColorEdit, ColorPicker, ColorButton: display half opaque / half checkerboard, instead of opaque.
    ImGuiColorEditFlags_HDR             = 1 << 19,  //              // (WIP) ColorEdit: Currently only disable 0.0f..1.0f limits in RGBA edition (note: you probably want to use ImGuiColorEditFlags_Float flag as well).
    ImGuiColorEditFlags_RGB             = 1 << 20,  // [Inputs]     // ColorEdit: choose one among RGB/HSV/HEX. ColorPicker: choose any combination using RGB/HSV/HEX.
    ImGuiColorEditFlags_HSV             = 1 << 21,  // [Inputs]     // "
    ImGuiColorEditFlags_HEX             = 1 << 22,  // [Inputs]     // "
    ImGuiColorEditFlags_Uint8           = 1 << 23,  // [DataType]   // ColorEdit, ColorPicker, ColorButton: _display_ values formatted as 0..255.
    ImGuiColorEditFlags_Float           = 1 << 24,  // [DataType]   // ColorEdit, ColorPicker, ColorButton: _display_ values formatted as 0.0f..1.0f floats instead of 0..255 integers. No round-trip of value via integers.
    ImGuiColorEditFlags_PickerHueBar    = 1 << 25,  // [PickerMode] // ColorPicker: bar for Hue, rectangle for Sat/Value.
    ImGuiColorEditFlags_PickerHueWheel  = 1 << 26,  // [PickerMode] // ColorPicker: wheel for Hue, triangle for Sat/Value.

    // [Internal] Masks
    ImGuiColorEditFlags__InputsMask     = ImGuiColorEditFlags_RGB|ImGuiColorEditFlags_HSV|ImGuiColorEditFlags_HEX,
    ImGuiColorEditFlags__DataTypeMask   = ImGuiColorEditFlags_Uint8|ImGuiColorEditFlags_Float,
    ImGuiColorEditFlags__PickerMask     = ImGuiColorEditFlags_PickerHueWheel|ImGuiColorEditFlags_PickerHueBar,
    ImGuiColorEditFlags__OptionsDefault = ImGuiColorEditFlags_Uint8|ImGuiColorEditFlags_RGB|ImGuiColorEditFlags_PickerHueBar    // Change application default using SetColorEditOptions()
};

// Enumeration for GetMouseCursor()
// User code may request binding to display given cursor by calling SetMouseCursor(), which is why we have some cursors that are marked unused here
enum ImGuiMouseCursor_
{
    ImGuiMouseCursor_None = -1,
    ImGuiMouseCursor_Arrow = 0,
    ImGuiMouseCursor_TextInput,         // When hovering over InputText, etc.
    ImGuiMouseCursor_ResizeAll,         // (Unused by imgui functions)
    ImGuiMouseCursor_ResizeNS,          // When hovering over an horizontal border
    ImGuiMouseCursor_ResizeEW,          // When hovering over a vertical border or a column
    ImGuiMouseCursor_ResizeNESW,        // When hovering over the bottom-left corner of a window
    ImGuiMouseCursor_ResizeNWSE,        // When hovering over the bottom-right corner of a window
    ImGuiMouseCursor_Hand,              // (Unused by imgui functions. Use for e.g. hyperlinks)
    ImGuiMouseCursor_COUNT

    // Obsolete names (will be removed)
#ifndef IMGUI_DISABLE_OBSOLETE_FUNCTIONS
    , ImGuiMouseCursor_Count_ = ImGuiMouseCursor_COUNT
#endif
};

// Condition for ImGui::SetWindow***(), SetNextWindow***(), SetNextTreeNode***() functions
// Important: Treat as a regular enum! Do NOT combine multiple values using binary operators! All the functions above treat 0 as a shortcut to ImGuiCond_Always.
enum ImGuiCond_
{
    ImGuiCond_Always        = 1 << 0,   // Set the variable
    ImGuiCond_Once          = 1 << 1,   // Set the variable once per runtime session (only the first call with succeed)
    ImGuiCond_FirstUseEver  = 1 << 2,   // Set the variable if the object/window has no persistently saved data (no entry in .ini file)
    ImGuiCond_Appearing     = 1 << 3    // Set the variable if the object/window is appearing after being hidden/inactive (or the first time)

    // Obsolete names (will be removed)
#ifndef IMGUI_DISABLE_OBSOLETE_FUNCTIONS
    , ImGuiSetCond_Always = ImGuiCond_Always, ImGuiSetCond_Once = ImGuiCond_Once, ImGuiSetCond_FirstUseEver = ImGuiCond_FirstUseEver, ImGuiSetCond_Appearing = ImGuiCond_Appearing
#endif
};

// You may modify the ImGui::GetStyle() main instance during initialization and before NewFrame().
// During the frame, use ImGui::PushStyleVar(ImGuiStyleVar_XXXX)/PopStyleVar() to alter the main style values, and ImGui::PushStyleColor(ImGuiCol_XXX)/PopStyleColor() for colors.
struct ImGuiStyle
{
    float       Alpha;                      // Global alpha applies to everything in ImGui.
    ImVec2      WindowPadding;              // Padding within a window.
    float       WindowRounding;             // Radius of window corners rounding. Set to 0.0f to have rectangular windows.
    float       WindowBorderSize;           // Thickness of border around windows. Generally set to 0.0f or 1.0f. (Other values are not well tested and more CPU/GPU costly).
    ImVec2      WindowMinSize;              // Minimum window size. This is a global setting. If you want to constraint individual windows, use SetNextWindowSizeConstraints().
    ImVec2      WindowTitleAlign;           // Alignment for title bar text. Defaults to (0.0f,0.5f) for left-aligned,vertically centered.
    float       ChildRounding;              // Radius of child window corners rounding. Set to 0.0f to have rectangular windows.
    float       ChildBorderSize;            // Thickness of border around child windows. Generally set to 0.0f or 1.0f. (Other values are not well tested and more CPU/GPU costly).
    float       PopupRounding;              // Radius of popup window corners rounding. (Note that tooltip windows use WindowRounding)
    float       PopupBorderSize;            // Thickness of border around popup/tooltip windows. Generally set to 0.0f or 1.0f. (Other values are not well tested and more CPU/GPU costly).
    ImVec2      FramePadding;               // Padding within a framed rectangle (used by most widgets).
    float       FrameRounding;              // Radius of frame corners rounding. Set to 0.0f to have rectangular frame (used by most widgets).
    float       FrameBorderSize;            // Thickness of border around frames. Generally set to 0.0f or 1.0f. (Other values are not well tested and more CPU/GPU costly).
    ImVec2      ItemSpacing;                // Horizontal and vertical spacing between widgets/lines.
    ImVec2      ItemInnerSpacing;           // Horizontal and vertical spacing between within elements of a composed widget (e.g. a slider and its label).
    ImVec2      TouchExtraPadding;          // Expand reactive bounding box for touch-based system where touch position is not accurate enough. Unfortunately we don't sort widgets so priority on overlap will always be given to the first widget. So don't grow this too much!
    float       IndentSpacing;              // Horizontal indentation when e.g. entering a tree node. Generally == (FontSize + FramePadding.x*2).
    float       ColumnsMinSpacing;          // Minimum horizontal spacing between two columns.
    float       ScrollbarSize;              // Width of the vertical scrollbar, Height of the horizontal scrollbar.
    float       ScrollbarRounding;          // Radius of grab corners for scrollbar.
    float       GrabMinSize;                // Minimum width/height of a grab box for slider/scrollbar.
    float       GrabRounding;               // Radius of grabs corners rounding. Set to 0.0f to have rectangular slider grabs.
    ImVec2      ButtonTextAlign;            // Alignment of button text when button is larger than text. Defaults to (0.5f,0.5f) for horizontally+vertically centered.
<<<<<<< HEAD
    ImVec2      DisplayWindowPadding;       // Window positions are clamped to be visible within the display area by at least this amount. Only covers regular windows.
=======
    ImVec2      DisplayWindowPadding;       // Window position are clamped to be visible within the display area by at least this amount. Only applies to regular windows.
>>>>>>> be225af4
    ImVec2      DisplaySafeAreaPadding;     // If you cannot see the edges of your screen (e.g. on a TV) increase the safe area padding. Apply to popups/tooltips as well regular windows. NB: Prefer configuring your TV sets correctly!
    float       MouseCursorScale;           // Scale software rendered mouse cursor (when io.MouseDrawCursor is enabled). May be removed later.
    bool        AntiAliasedLines;           // Enable anti-aliasing on lines/borders. Disable if you are really tight on CPU/GPU.
    bool        AntiAliasedFill;            // Enable anti-aliasing on filled shapes (rounded rectangles, circles, etc.)
    float       CurveTessellationTol;       // Tessellation tolerance when using PathBezierCurveTo() without a specific number of segments. Decrease for highly tessellated curves (higher quality, more polygons), increase to reduce quality.
    ImVec4      Colors[ImGuiCol_COUNT];

    IMGUI_API ImGuiStyle();
    IMGUI_API void ScaleAllSizes(float scale_factor);
};

// This is where your app communicate with Dear ImGui. Access via ImGui::GetIO().
// Read 'Programmer guide' section in .cpp file for general usage.
struct ImGuiIO
{
    //------------------------------------------------------------------
    // Configuration (fill once)            // Default value:
    //------------------------------------------------------------------

    ImGuiConfigFlags   ConfigFlags;         // = 0                  // See ImGuiConfigFlags_ enum. Set by user/application. Gamepad/keyboard navigation options, etc.
    ImGuiBackendFlags  BackendFlags;        // = 0                  // Set ImGuiBackendFlags_ enum. Set by imgui_impl_xxx files or custom back-end to communicate features supported by the back-end.
<<<<<<< HEAD
    ImVec2        DisplaySize;              // <unset>              // Display size, in pixels. For clamping windows positions.
=======
    ImVec2        DisplaySize;              // <unset>              // Main display size, in pixels. For clamping windows positions.
>>>>>>> be225af4
    float         DeltaTime;                // = 1.0f/60.0f         // Time elapsed since last frame, in seconds.
    float         IniSavingRate;            // = 5.0f               // Minimum time between saving positions/sizes to .ini file, in seconds.
    const char*   IniFilename;              // = "imgui.ini"        // Path to .ini file. Set NULL to disable automatic .ini loading/saving, if e.g. you want to manually load/save from memory.
    const char*   LogFilename;              // = "imgui_log.txt"    // Path to .log file (default parameter to ImGui::LogToFile when no file is specified).
    float         MouseDoubleClickTime;     // = 0.30f              // Time for a double-click, in seconds.
    float         MouseDoubleClickMaxDist;  // = 6.0f               // Distance threshold to stay in to validate a double-click, in pixels.
    float         MouseDragThreshold;       // = 6.0f               // Distance threshold before considering we are dragging.
    int           KeyMap[ImGuiKey_COUNT];   // <unset>              // Map of indices into the KeysDown[512] entries array which represent your "native" keyboard state.
    float         KeyRepeatDelay;           // = 0.250f             // When holding a key/button, time before it starts repeating, in seconds (for buttons in Repeat mode, etc.).
    float         KeyRepeatRate;            // = 0.050f             // When holding a key/button, rate at which it repeats, in seconds.
    void*         UserData;                 // = NULL               // Store your own data for retrieval by callbacks.

    ImFontAtlas*  Fonts;                    // <auto>               // Load and assemble one or more fonts into a single tightly packed texture. Output to Fonts array.
    float         FontGlobalScale;          // = 1.0f               // Global scale all fonts
    bool          FontAllowUserScaling;     // = false              // Allow user scaling text of individual window with CTRL+Wheel.
    ImFont*       FontDefault;              // = NULL               // Font to use on NewFrame(). Use NULL to uses Fonts->Fonts[0].
    ImVec2        DisplayFramebufferScale;  // = (1.0f,1.0f)        // For retina display or other situations where window coordinates are different from framebuffer coordinates. User storage only, presently not used by ImGui.
    ImVec2        DisplayVisibleMin;        // <unset> (0.0f,0.0f)  // [obsolete] If you use DisplaySize as a virtual space larger than your screen, set DisplayVisibleMin/Max to the visible area.
    ImVec2        DisplayVisibleMax;        // <unset> (0.0f,0.0f)  // [obsolete: just use io.DisplaySize] If the values are the same, we defaults to Min=(0.0f) and Max=DisplaySize

    // Miscellaneous configuration options
<<<<<<< HEAD
    bool          ConfigMacOSXBehaviors;        // = defined(__APPLE__) // OS X style: Text editing cursor movement using Alt instead of Ctrl, Shortcuts using Cmd/Super instead of Ctrl, Line/Text Start and End using Cmd+Arrows instead of Home/End, Double click selects by word instead of selecting whole text, Multi-selection in lists uses Cmd/Super instead of Ctrl (was called io.OptMacOSXBehaviors prior to 1.63)
    bool          ConfigCursorBlink;            // = true           // Set to false to disable blinking cursor, for users who consider it distracting. (was called: io.OptCursorBlink prior to 1.63)
=======
    bool          MouseDrawCursor;              // = false          // Request ImGui to draw a mouse cursor for you (if you are on a platform without a mouse cursor). Cannot be easily renamed to 'io.ConfigXXX' because this is frequently used by back-end implementations.
    bool          ConfigMacOSXBehaviors;        // = defined(__APPLE__) // OS X style: Text editing cursor movement using Alt instead of Ctrl, Shortcuts using Cmd/Super instead of Ctrl, Line/Text Start and End using Cmd+Arrows instead of Home/End, Double click selects by word instead of selecting whole text, Multi-selection in lists uses Cmd/Super instead of Ctrl (was called io.OptMacOSXBehaviors prior to 1.63)
    bool          ConfigInputTextCursorBlink;   // = true           // Set to false to disable blinking cursor, for users who consider it distracting. (was called: io.OptCursorBlink prior to 1.63)
>>>>>>> be225af4
    bool          ConfigResizeWindowsFromEdges; // = false          // [BETA] Enable resizing of windows from their edges and from the lower-left corner. This requires (io.BackendFlags & ImGuiBackendFlags_HasMouseCursors) because it needs mouse cursor feedback. (This used to be the ImGuiWindowFlags_ResizeFromAnySide flag)

    //------------------------------------------------------------------
    // Settings (User Functions)
    //------------------------------------------------------------------

    // Optional: access OS clipboard
    // (default to use native Win32 clipboard on Windows, otherwise uses a private clipboard. Override to access OS clipboard on other architectures)
    const char* (*GetClipboardTextFn)(void* user_data);
    void        (*SetClipboardTextFn)(void* user_data, const char* text);
    void*       ClipboardUserData;

    // Optional: notify OS Input Method Editor of the screen position of your cursor for text input position (e.g. when using Japanese/Chinese IME in Windows)
    // (default to use native imm32 api on Windows)
    void        (*ImeSetInputScreenPosFn)(int x, int y);
    void*       ImeWindowHandle;            // (Windows) Set this to your HWND to get automatic IME cursor positioning.

#ifndef IMGUI_DISABLE_OBSOLETE_FUNCTIONS
    // [OBSOLETE since 1.60+] Rendering function, will be automatically called in Render(). Please call your rendering function yourself now!
    // You can obtain the ImDrawData* by calling ImGui::GetDrawData() after Render(). See example applications if you are unsure of how to implement this.
    void        (*RenderDrawListsFn)(ImDrawData* data);
#else
    // This is only here to keep ImGuiIO the same size, so that IMGUI_DISABLE_OBSOLETE_FUNCTIONS can exceptionally be used outside of imconfig.h.
    void*       RenderDrawListsFnUnused;
#endif

    //------------------------------------------------------------------
    // Input - Fill before calling NewFrame()
    //------------------------------------------------------------------

    ImVec2      MousePos;                       // Mouse position, in pixels. Set to ImVec2(-FLT_MAX,-FLT_MAX) if mouse is unavailable (on another screen, etc.)
    bool        MouseDown[5];                   // Mouse buttons: 0=left, 1=right, 2=middle + extras. ImGui itself mostly only uses left button (BeginPopupContext** are using right button). Others buttons allows us to track if the mouse is being used by your application + available to user as a convenience via IsMouse** API.
    float       MouseWheel;                     // Mouse wheel Vertical: 1 unit scrolls about 5 lines text.
    float       MouseWheelH;                    // Mouse wheel Horizontal. Most users don't have a mouse with an horizontal wheel, may not be filled by all back-ends.
<<<<<<< HEAD
    bool        MouseDrawCursor;                // Request ImGui to draw a mouse cursor for you (if you are on a platform without a mouse cursor).
=======
>>>>>>> be225af4
    bool        KeyCtrl;                        // Keyboard modifier pressed: Control
    bool        KeyShift;                       // Keyboard modifier pressed: Shift
    bool        KeyAlt;                         // Keyboard modifier pressed: Alt
    bool        KeySuper;                       // Keyboard modifier pressed: Cmd/Super/Windows
    bool        KeysDown[512];                  // Keyboard keys that are pressed (ideally left in the "native" order your engine has access to keyboard keys, so you can use your own defines/enums for keys).
    ImWchar     InputCharacters[16+1];          // List of characters input (translated by user from keypress+keyboard state). Fill using AddInputCharacter() helper.
    float       NavInputs[ImGuiNavInput_COUNT]; // Gamepad inputs (keyboard keys will be auto-mapped and be written here by ImGui::NewFrame, all values will be cleared back to zero in ImGui::EndFrame)

    // Functions
    IMGUI_API void AddInputCharacter(ImWchar c);                        // Add new character into InputCharacters[]
    IMGUI_API void AddInputCharactersUTF8(const char* utf8_chars);      // Add new characters into InputCharacters[] from an UTF-8 string
    inline void    ClearInputCharacters() { InputCharacters[0] = 0; }   // Clear the text input buffer manually

    //------------------------------------------------------------------
    // Output - Retrieve after calling NewFrame()
    //------------------------------------------------------------------

    bool        WantCaptureMouse;           // When io.WantCaptureMouse is true, imgui will use the mouse inputs, do not dispatch them to your main game/application (in both cases, always pass on mouse inputs to imgui). (e.g. unclicked mouse is hovering over an imgui window, widget is active, mouse was clicked over an imgui window, etc.).
    bool        WantCaptureKeyboard;        // When io.WantCaptureKeyboard is true, imgui will use the keyboard inputs, do not dispatch them to your main game/application (in both cases, always pass keyboard inputs to imgui). (e.g. InputText active, or an imgui window is focused and navigation is enabled, etc.).
    bool        WantTextInput;              // Mobile/console: when io.WantTextInput is true, you may display an on-screen keyboard. This is set by ImGui when it wants textual keyboard input to happen (e.g. when a InputText widget is active).
    bool        WantSetMousePos;            // MousePos has been altered, back-end should reposition mouse on next frame. Set only when ImGuiConfigFlags_NavEnableSetMousePos flag is enabled.
    bool        WantSaveIniSettings;        // When manual .ini load/save is active (io.IniFilename == NULL), this will be set to notify your application that you can call SaveIniSettingsToMemory() and save yourself. IMPORTANT: You need to clear io.WantSaveIniSettings yourself.
    bool        NavActive;                  // Directional navigation is currently allowed (will handle ImGuiKey_NavXXX events) = a window is focused and it doesn't use the ImGuiWindowFlags_NoNavInputs flag.
    bool        NavVisible;                 // Directional navigation is visible and allowed (will handle ImGuiKey_NavXXX events).
    float       Framerate;                  // Application framerate estimation, in frame per second. Solely for convenience. Rolling average estimation based on IO.DeltaTime over 120 frames
    int         MetricsRenderVertices;      // Vertices output during last call to Render()
    int         MetricsRenderIndices;       // Indices output during last call to Render() = number of triangles * 3
    int         MetricsRenderWindows;       // Number of visible windows
    int         MetricsActiveWindows;       // Number of active windows
    int         MetricsActiveAllocations;   // Number of active allocations, updated by MemAlloc/MemFree based on current context. May be off if you have multiple imgui contexts.
    ImVec2      MouseDelta;                 // Mouse delta. Note that this is zero if either current or previous position are invalid (-FLT_MAX,-FLT_MAX), so a disappearing/reappearing mouse won't have a huge delta.

    //------------------------------------------------------------------
    // [Internal] ImGui will maintain those fields. Forward compatibility not guaranteed!
    //------------------------------------------------------------------

    ImVec2      MousePosPrev;               // Previous mouse position temporary storage (nb: not for public use, set to MousePos in NewFrame())
    ImVec2      MouseClickedPos[5];         // Position at time of clicking
    double      MouseClickedTime[5];        // Time of last click (used to figure out double-click)
    bool        MouseClicked[5];            // Mouse button went from !Down to Down
    bool        MouseDoubleClicked[5];      // Has mouse button been double-clicked?
    bool        MouseReleased[5];           // Mouse button went from Down to !Down
    bool        MouseDownOwned[5];          // Track if button was clicked inside a window. We don't request mouse capture from the application if click started outside ImGui bounds.
    float       MouseDownDuration[5];       // Duration the mouse button has been down (0.0f == just clicked)
    float       MouseDownDurationPrev[5];   // Previous time the mouse button has been down
    ImVec2      MouseDragMaxDistanceAbs[5]; // Maximum distance, absolute, on each axis, of how much mouse has traveled from the clicking point
    float       MouseDragMaxDistanceSqr[5]; // Squared maximum distance of how much mouse has traveled from the clicking point
    float       KeysDownDuration[512];      // Duration the keyboard key has been down (0.0f == just pressed)
    float       KeysDownDurationPrev[512];  // Previous duration the key has been down
    float       NavInputsDownDuration[ImGuiNavInput_COUNT];
    float       NavInputsDownDurationPrev[ImGuiNavInput_COUNT];

    IMGUI_API   ImGuiIO();
};

//-----------------------------------------------------------------------------
// Obsolete functions (Will be removed! Read 'API BREAKING CHANGES' section in imgui.cpp for details)
//-----------------------------------------------------------------------------

#ifndef IMGUI_DISABLE_OBSOLETE_FUNCTIONS
namespace ImGui
{
    // OBSOLETED in 1.63 (from Aug 2018)
    static inline bool  IsItemDeactivatedAfterChange()        { return IsItemDeactivatedAfterEdit(); }
    // OBSOLETED in 1.61 (from Apr 2018)
    IMGUI_API bool      InputFloat(const char* label, float* v, float step, float step_fast, int decimal_precision, ImGuiInputTextFlags extra_flags = 0); // Use the 'const char* format' version instead of 'decimal_precision'!
    IMGUI_API bool      InputFloat2(const char* label, float v[2], int decimal_precision, ImGuiInputTextFlags extra_flags = 0);
    IMGUI_API bool      InputFloat3(const char* label, float v[3], int decimal_precision, ImGuiInputTextFlags extra_flags = 0);
    IMGUI_API bool      InputFloat4(const char* label, float v[4], int decimal_precision, ImGuiInputTextFlags extra_flags = 0);
    // OBSOLETED in 1.60 (from Dec 2017)
    static inline bool  IsAnyWindowFocused()                  { return IsWindowFocused(ImGuiFocusedFlags_AnyWindow); }
    static inline bool  IsAnyWindowHovered()                  { return IsWindowHovered(ImGuiHoveredFlags_AnyWindow); }
    static inline ImVec2 CalcItemRectClosestPoint(const ImVec2& pos, bool on_edge = false, float outward = 0.f) { (void)on_edge; (void)outward; IM_ASSERT(0); return pos; }
    // OBSOLETED in 1.53 (between Oct 2017 and Dec 2017)
    static inline void  ShowTestWindow()                      { return ShowDemoWindow(); }
    static inline bool  IsRootWindowFocused()                 { return IsWindowFocused(ImGuiFocusedFlags_RootWindow); }
    static inline bool  IsRootWindowOrAnyChildFocused()       { return IsWindowFocused(ImGuiFocusedFlags_RootAndChildWindows); }
    static inline void  SetNextWindowContentWidth(float w)    { SetNextWindowContentSize(ImVec2(w, 0.0f)); }
    static inline float GetItemsLineHeightWithSpacing()       { return GetFrameHeightWithSpacing(); }
    // OBSOLETED in 1.52 (between Aug 2017 and Oct 2017)
    IMGUI_API bool      Begin(const char* name, bool* p_open, const ImVec2& size_on_first_use, float bg_alpha_override = -1.0f, ImGuiWindowFlags flags = 0); // Use SetNextWindowSize(size, ImGuiCond_FirstUseEver) + SetNextWindowBgAlpha() instead.
    static inline bool  IsRootWindowOrAnyChildHovered()       { return IsWindowHovered(ImGuiHoveredFlags_RootAndChildWindows); }
    static inline void  AlignFirstTextHeightToWidgets()       { AlignTextToFramePadding(); }
    static inline void  SetNextWindowPosCenter(ImGuiCond c=0) { ImGuiIO& io = GetIO(); SetNextWindowPos(ImVec2(io.DisplaySize.x * 0.5f, io.DisplaySize.y * 0.5f), c, ImVec2(0.5f, 0.5f)); }
    // OBSOLETED in 1.51 (between Jun 2017 and Aug 2017)
    static inline bool  IsItemHoveredRect()                   { return IsItemHovered(ImGuiHoveredFlags_RectOnly); }
    static inline bool  IsPosHoveringAnyWindow(const ImVec2&) { IM_ASSERT(0); return false; } // This was misleading and partly broken. You probably want to use the ImGui::GetIO().WantCaptureMouse flag instead.
    static inline bool  IsMouseHoveringAnyWindow()            { return IsWindowHovered(ImGuiHoveredFlags_AnyWindow); }
    static inline bool  IsMouseHoveringWindow()               { return IsWindowHovered(ImGuiHoveredFlags_AllowWhenBlockedByPopup | ImGuiHoveredFlags_AllowWhenBlockedByActiveItem); }
}
#endif

//-----------------------------------------------------------------------------
// Helpers
//-----------------------------------------------------------------------------

// Helper: Lightweight std::vector<> like class to avoid dragging dependencies (also: Windows implementation of STL with debug enabled is absurdly slow, so let's bypass it so our code runs fast in debug).
// *Important* Our implementation does NOT call C++ constructors/destructors. This is intentional, we do not require it but you have to be mindful of that. Do _not_ use this class as a std::vector replacement in your code!
template<typename T>
class ImVector
{
public:
    int                         Size;
    int                         Capacity;
    T*                          Data;

    typedef T                   value_type;
    typedef value_type*         iterator;
    typedef const value_type*   const_iterator;

    inline ImVector()           { Size = Capacity = 0; Data = NULL; }
    inline ~ImVector()          { if (Data) ImGui::MemFree(Data); }
    inline ImVector(const ImVector<T>& src)                     { Size = Capacity = 0; Data = NULL; operator=(src); }
    inline ImVector& operator=(const ImVector<T>& src)          { clear(); resize(src.Size); memcpy(Data, src.Data, (size_t)Size * sizeof(value_type)); return *this; }

    inline bool                 empty() const                   { return Size == 0; }
    inline int                  size() const                    { return Size; }
    inline int                  capacity() const                { return Capacity; }
    inline value_type&          operator[](int i)               { IM_ASSERT(i < Size); return Data[i]; }
    inline const value_type&    operator[](int i) const         { IM_ASSERT(i < Size); return Data[i]; }

    inline void                 clear()                         { if (Data) { Size = Capacity = 0; ImGui::MemFree(Data); Data = NULL; } }
    inline iterator             begin()                         { return Data; }
    inline const_iterator       begin() const                   { return Data; }
    inline iterator             end()                           { return Data + Size; }
    inline const_iterator       end() const                     { return Data + Size; }
    inline value_type&          front()                         { IM_ASSERT(Size > 0); return Data[0]; }
    inline const value_type&    front() const                   { IM_ASSERT(Size > 0); return Data[0]; }
    inline value_type&          back()                          { IM_ASSERT(Size > 0); return Data[Size - 1]; }
    inline const value_type&    back() const                    { IM_ASSERT(Size > 0); return Data[Size - 1]; }
    inline void                 swap(ImVector<value_type>& rhs) { int rhs_size = rhs.Size; rhs.Size = Size; Size = rhs_size; int rhs_cap = rhs.Capacity; rhs.Capacity = Capacity; Capacity = rhs_cap; value_type* rhs_data = rhs.Data; rhs.Data = Data; Data = rhs_data; }

    inline int          _grow_capacity(int sz) const            { int new_capacity = Capacity ? (Capacity + Capacity/2) : 8; return new_capacity > sz ? new_capacity : sz; }
    inline void         resize(int new_size)                    { if (new_size > Capacity) reserve(_grow_capacity(new_size)); Size = new_size; }
    inline void         resize(int new_size,const value_type& v){ if (new_size > Capacity) reserve(_grow_capacity(new_size)); if (new_size > Size) for (int n = Size; n < new_size; n++) memcpy(&Data[n], &v, sizeof(v)); Size = new_size; }
    inline void         reserve(int new_capacity)
    {
        if (new_capacity <= Capacity)
            return;
        value_type* new_data = (value_type*)ImGui::MemAlloc((size_t)new_capacity * sizeof(value_type));
        if (Data)
        {
            memcpy(new_data, Data, (size_t)Size * sizeof(value_type));
            ImGui::MemFree(Data);
        }
        Data = new_data;
        Capacity = new_capacity;
    }

    // NB: It is forbidden to call push_back/push_front/insert with a reference pointing inside the ImVector data itself! e.g. v.push_back(v[10]) is forbidden.
    inline void         push_back(const value_type& v)                  { if (Size == Capacity) reserve(_grow_capacity(Size + 1)); memcpy(&Data[Size], &v, sizeof(v)); Size++; }
    inline void         pop_back()                                      { IM_ASSERT(Size > 0); Size--; }
    inline void         push_front(const value_type& v)                 { if (Size == 0) push_back(v); else insert(Data, v); }
    inline iterator     erase(const_iterator it)                        { IM_ASSERT(it >= Data && it < Data+Size); const ptrdiff_t off = it - Data; memmove(Data + off, Data + off + 1, ((size_t)Size - (size_t)off - 1) * sizeof(value_type)); Size--; return Data + off; }
    inline iterator     erase(const_iterator it, const_iterator it_last){ IM_ASSERT(it >= Data && it < Data+Size && it_last > it && it_last <= Data+Size); const ptrdiff_t count = it_last - it; const ptrdiff_t off = it - Data; memmove(Data + off, Data + off + count, ((size_t)Size - (size_t)off - count) * sizeof(value_type)); Size -= (int)count; return Data + off; }
    inline iterator     erase_unsorted(const_iterator it)               { IM_ASSERT(it >= Data && it < Data+Size);  const ptrdiff_t off = it - Data; if (it < Data+Size-1) memcpy(Data + off, Data + Size - 1, sizeof(value_type)); Size--; return Data + off; }
    inline iterator     insert(const_iterator it, const value_type& v)  { IM_ASSERT(it >= Data && it <= Data+Size); const ptrdiff_t off = it - Data; if (Size == Capacity) reserve(_grow_capacity(Size + 1)); if (off < (int)Size) memmove(Data + off + 1, Data + off, ((size_t)Size - (size_t)off) * sizeof(value_type)); memcpy(&Data[off], &v, sizeof(v)); Size++; return Data + off; }
    inline bool         contains(const value_type& v) const             { const T* data = Data;  const T* data_end = Data + Size; while (data < data_end) if (*data++ == v) return true; return false; }
    inline int          index_from_pointer(const_iterator it) const     { IM_ASSERT(it >= Data && it <= Data+Size); const ptrdiff_t off = it - Data; return (int)off; }
};

// Helper: IM_NEW(), IM_PLACEMENT_NEW(), IM_DELETE() macros to call MemAlloc + Placement New, Placement Delete + MemFree
// We call C++ constructor on own allocated memory via the placement "new(ptr) Type()" syntax.
// Defining a custom placement new() with a dummy parameter allows us to bypass including <new> which on some platforms complains when user has disabled exceptions.
struct ImNewDummy {};
inline void* operator new(size_t, ImNewDummy, void* ptr) { return ptr; }
inline void  operator delete(void*, ImNewDummy, void*)   {} // This is only required so we can use the symetrical new()
#define IM_PLACEMENT_NEW(_PTR)              new(ImNewDummy(), _PTR)
#define IM_NEW(_TYPE)                       new(ImNewDummy(), ImGui::MemAlloc(sizeof(_TYPE))) _TYPE
template<typename T> void IM_DELETE(T* p)   { if (p) { p->~T(); ImGui::MemFree(p); } }

// Helper: Execute a block of code at maximum once a frame. Convenient if you want to quickly create an UI within deep-nested code that runs multiple times every frame.
// Usage: static ImGuiOnceUponAFrame oaf; if (oaf) ImGui::Text("This will be called only once per frame");
struct ImGuiOnceUponAFrame
{
    ImGuiOnceUponAFrame() { RefFrame = -1; }
    mutable int RefFrame;
    operator bool() const { int current_frame = ImGui::GetFrameCount(); if (RefFrame == current_frame) return false; RefFrame = current_frame; return true; }
};

// Helper: Macro for ImGuiOnceUponAFrame. Attention: The macro expands into 2 statement so make sure you don't use it within e.g. an if() statement without curly braces.
#ifndef IMGUI_DISABLE_OBSOLETE_FUNCTIONS    // Will obsolete
#define IMGUI_ONCE_UPON_A_FRAME     static ImGuiOnceUponAFrame imgui_oaf; if (imgui_oaf)
#endif

// Helper: Parse and apply text filters. In format "aaaaa[,bbbb][,ccccc]"
struct ImGuiTextFilter
{
    IMGUI_API           ImGuiTextFilter(const char* default_filter = "");
    IMGUI_API bool      Draw(const char* label = "Filter (inc,-exc)", float width = 0.0f);    // Helper calling InputText+Build
    IMGUI_API bool      PassFilter(const char* text, const char* text_end = NULL) const;
    IMGUI_API void      Build();
    void                Clear()          { InputBuf[0] = 0; Build(); }
    bool                IsActive() const { return !Filters.empty(); }

    // [Internal]
    struct TextRange
    {
        const char* b;
        const char* e;

        TextRange() { b = e = NULL; }
        TextRange(const char* _b, const char* _e) { b = _b; e = _e; }
        const char*     begin() const   { return b; }
        const char*     end () const    { return e; }
        bool            empty() const   { return b == e; }
        IMGUI_API void  split(char separator, ImVector<TextRange>* out) const;
    };
    char                InputBuf[256];
    ImVector<TextRange> Filters;
    int                 CountGrep;
};

// Helper: Text buffer for logging/accumulating text
struct ImGuiTextBuffer
{
    ImVector<char>      Buf;

    ImGuiTextBuffer()   { Buf.push_back(0); }
    inline char         operator[](int i) { return Buf.Data[i]; }
    const char*         begin() const { return &Buf.front(); }
    const char*         end() const { return &Buf.back(); }      // Buf is zero-terminated, so end() will point on the zero-terminator
    int                 size() const { return Buf.Size - 1; }
    bool                empty() { return Buf.Size <= 1; }
    void                clear() { Buf.clear(); Buf.push_back(0); }
    void                reserve(int capacity) { Buf.reserve(capacity); }
    const char*         c_str() const { return Buf.Data; }
    IMGUI_API void      appendf(const char* fmt, ...) IM_FMTARGS(2);
    IMGUI_API void      appendfv(const char* fmt, va_list args) IM_FMTLIST(2);
};

// Helper: key->value storage
// Typically you don't have to worry about this since a storage is held within each Window.
// We use it to e.g. store collapse state for a tree (Int 0/1)
// This is optimized for efficient lookup (dichotomy into a contiguous buffer) and rare insertion (typically tied to user interactions aka max once a frame)
// You can use it as custom user storage for temporary values. Declare your own storage if, for example:
// - You want to manipulate the open/close state of a particular sub-tree in your interface (tree node uses Int 0/1 to store their state).
// - You want to store custom debug data easily without adding or editing structures in your code (probably not efficient, but convenient)
// Types are NOT stored, so it is up to you to make sure your Key don't collide with different types.
struct ImGuiStorage
{
    struct Pair
    {
        ImGuiID key;
        union { int val_i; float val_f; void* val_p; };
        Pair(ImGuiID _key, int _val_i)   { key = _key; val_i = _val_i; }
        Pair(ImGuiID _key, float _val_f) { key = _key; val_f = _val_f; }
        Pair(ImGuiID _key, void* _val_p) { key = _key; val_p = _val_p; }
    };
    ImVector<Pair>      Data;

    // - Get***() functions find pair, never add/allocate. Pairs are sorted so a query is O(log N)
    // - Set***() functions find pair, insertion on demand if missing.
    // - Sorted insertion is costly, paid once. A typical frame shouldn't need to insert any new pair.
    void                Clear() { Data.clear(); }
    IMGUI_API int       GetInt(ImGuiID key, int default_val = 0) const;
    IMGUI_API void      SetInt(ImGuiID key, int val);
    IMGUI_API bool      GetBool(ImGuiID key, bool default_val = false) const;
    IMGUI_API void      SetBool(ImGuiID key, bool val);
    IMGUI_API float     GetFloat(ImGuiID key, float default_val = 0.0f) const;
    IMGUI_API void      SetFloat(ImGuiID key, float val);
    IMGUI_API void*     GetVoidPtr(ImGuiID key) const; // default_val is NULL
    IMGUI_API void      SetVoidPtr(ImGuiID key, void* val);

    // - Get***Ref() functions finds pair, insert on demand if missing, return pointer. Useful if you intend to do Get+Set.
    // - References are only valid until a new value is added to the storage. Calling a Set***() function or a Get***Ref() function invalidates the pointer.
    // - A typical use case where this is convenient for quick hacking (e.g. add storage during a live Edit&Continue session if you can't modify existing struct)
    //      float* pvar = ImGui::GetFloatRef(key); ImGui::SliderFloat("var", pvar, 0, 100.0f); some_var += *pvar;
    IMGUI_API int*      GetIntRef(ImGuiID key, int default_val = 0);
    IMGUI_API bool*     GetBoolRef(ImGuiID key, bool default_val = false);
    IMGUI_API float*    GetFloatRef(ImGuiID key, float default_val = 0.0f);
    IMGUI_API void**    GetVoidPtrRef(ImGuiID key, void* default_val = NULL);

    // Use on your own storage if you know only integer are being stored (open/close all tree nodes)
    IMGUI_API void      SetAllInt(int val);

    // For quicker full rebuild of a storage (instead of an incremental one), you may add all your contents and then sort once.
    IMGUI_API void      BuildSortByKey();
};

// Shared state of InputText(), passed as an argument to your callback when a ImGuiInputTextFlags_Callback* flag is used.
// The callback function should return 0 by default.
// Special processing:
// - ImGuiInputTextFlags_CallbackCharFilter:  return 1 if the character is not allowed. You may also set 'EventChar=0' as any character replacement are allowed.
// - ImGuiInputTextFlags_CallbackResize:      notified by InputText() when the string is resized. BufTextLen is set to the new desired string length so you can update the string size on your side of the fence. You can also replace Buf pointer if your underlying data is reallocated. No need to initialize new characters or zero-terminator as InputText will do it right after the resize callback.
struct ImGuiInputTextCallbackData
{
    ImGuiInputTextFlags EventFlag;      // One ImGuiInputTextFlags_Callback*    // Read-only
    ImGuiInputTextFlags Flags;          // What user passed to InputText()      // Read-only
    void*               UserData;       // What user passed to InputText()      // Read-only

    // Arguments for the different callback events
    // - To modify the text buffer in a callback, prefer using the InsertChars() / DeleteChars() function. InsertChars() will take care of calling the resize callback if necessary.
    // - If you know your edits are not going to resize the underlying buffer allocation, you may modify the contents of 'Buf[]' directly. You need to update 'BufTextLen' accordingly (0 <= BufTextLen < BufSize) and set 'BufDirty'' to true so InputText can update its internal state.
    ImWchar             EventChar;      // Character input                      // Read-write   // [CharFilter] Replace character or set to zero. return 1 is equivalent to setting EventChar=0;
    ImGuiKey            EventKey;       // Key pressed (Up/Down/TAB)            // Read-only    // [Completion,History]
    char*               Buf;            // Text buffer                          // Read-write   // [Resize] Can replace pointer / [Completion,History,Always] Only write to pointed data, don't replace the actual pointer!
    int                 BufTextLen;     // Text length in bytes                 // Read-write   // [Resize,Completion,History,Always] Exclude zero-terminator storage. In C land: == strlen(some_text), in C++ land: string.length()
    int                 BufSize;        // Buffer capacity in bytes             // Read-only    // [Resize,Completion,History,Always] Include zero-terminator storage. In C land == ARRAYSIZE(my_char_array), in C++ land: string.capacity()+1
    bool                BufDirty;       // Set if you modify Buf/BufTextLen!!   // Write        // [Completion,History,Always]
    int                 CursorPos;      //                                      // Read-write   // [Completion,History,Always]
    int                 SelectionStart; //                                      // Read-write   // [Completion,History,Always] == to SelectionEnd when no selection)
    int                 SelectionEnd;   //                                      // Read-write   // [Completion,History,Always]

    // Helper functions for text manipulation.
    // Use those function to benefit from the CallbackResize behaviors. Calling those function reset the selection.
    ImGuiInputTextCallbackData();
    IMGUI_API void      DeleteChars(int pos, int bytes_count);
    IMGUI_API void      InsertChars(int pos, const char* text, const char* text_end = NULL);
    bool                HasSelection() const { return SelectionStart != SelectionEnd; }
};

#ifndef IMGUI_DISABLE_OBSOLETE_FUNCTIONS
typedef ImGuiInputTextCallback      ImGuiTextEditCallback;      // [OBSOLETE 1.63+] Made the names consistent
typedef ImGuiInputTextCallbackData  ImGuiTextEditCallbackData;
#endif

// Resizing callback data to apply custom constraint. As enabled by SetNextWindowSizeConstraints(). Callback is called during the next Begin().
// NB: For basic min/max size constraint on each axis you don't need to use the callback! The SetNextWindowSizeConstraints() parameters are enough.
struct ImGuiSizeCallbackData
{
    void*   UserData;       // Read-only.   What user passed to SetNextWindowSizeConstraints()
    ImVec2  Pos;            // Read-only.   Window position, for reference.
    ImVec2  CurrentSize;    // Read-only.   Current window size.
    ImVec2  DesiredSize;    // Read-write.  Desired size, based on user's mouse position. Write to this field to restrain resizing.
};

// Data payload for Drag and Drop operations
struct ImGuiPayload
{
    // Members
    void*           Data;               // Data (copied and owned by dear imgui)
    int             DataSize;           // Data size

    // [Internal]
    ImGuiID         SourceId;           // Source item id
    ImGuiID         SourceParentId;     // Source parent id (if available)
    int             DataFrameCount;     // Data timestamp
    char            DataType[32+1];     // Data type tag (short user-supplied string, 32 characters max)
    bool            Preview;            // Set when AcceptDragDropPayload() was called and mouse has been hovering the target item (nb: handle overlapping drag targets)
    bool            Delivery;           // Set when AcceptDragDropPayload() was called and mouse button is released over the target item.

    ImGuiPayload()  { Clear(); }
    void Clear()    { SourceId = SourceParentId = 0; Data = NULL; DataSize = 0; memset(DataType, 0, sizeof(DataType)); DataFrameCount = -1; Preview = Delivery = false; }
    bool IsDataType(const char* type) const { return DataFrameCount != -1 && strcmp(type, DataType) == 0; }
    bool IsPreview() const                  { return Preview; }
    bool IsDelivery() const                 { return Delivery; }
};

// Helpers macros to generate 32-bits encoded colors
#ifdef IMGUI_USE_BGRA_PACKED_COLOR
#define IM_COL32_R_SHIFT    16
#define IM_COL32_G_SHIFT    8
#define IM_COL32_B_SHIFT    0
#define IM_COL32_A_SHIFT    24
#define IM_COL32_A_MASK     0xFF000000
#else
#define IM_COL32_R_SHIFT    0
#define IM_COL32_G_SHIFT    8
#define IM_COL32_B_SHIFT    16
#define IM_COL32_A_SHIFT    24
#define IM_COL32_A_MASK     0xFF000000
#endif
#define IM_COL32(R,G,B,A)    (((ImU32)(A)<<IM_COL32_A_SHIFT) | ((ImU32)(B)<<IM_COL32_B_SHIFT) | ((ImU32)(G)<<IM_COL32_G_SHIFT) | ((ImU32)(R)<<IM_COL32_R_SHIFT))
#define IM_COL32_WHITE       IM_COL32(255,255,255,255)  // Opaque white = 0xFFFFFFFF
#define IM_COL32_BLACK       IM_COL32(0,0,0,255)        // Opaque black
#define IM_COL32_BLACK_TRANS IM_COL32(0,0,0,0)          // Transparent black = 0x00000000

// Helper: ImColor() implicity converts colors to either ImU32 (packed 4x1 byte) or ImVec4 (4x1 float)
// Prefer using IM_COL32() macros if you want a guaranteed compile-time ImU32 for usage with ImDrawList API.
// **Avoid storing ImColor! Store either u32 of ImVec4. This is not a full-featured color class. MAY OBSOLETE.
// **None of the ImGui API are using ImColor directly but you can use it as a convenience to pass colors in either ImU32 or ImVec4 formats. Explicitly cast to ImU32 or ImVec4 if needed.
struct ImColor
{
    ImVec4              Value;

    ImColor()                                                       { Value.x = Value.y = Value.z = Value.w = 0.0f; }
    ImColor(int r, int g, int b, int a = 255)                       { float sc = 1.0f/255.0f; Value.x = (float)r * sc; Value.y = (float)g * sc; Value.z = (float)b * sc; Value.w = (float)a * sc; }
    ImColor(ImU32 rgba)                                             { float sc = 1.0f/255.0f; Value.x = (float)((rgba>>IM_COL32_R_SHIFT)&0xFF) * sc; Value.y = (float)((rgba>>IM_COL32_G_SHIFT)&0xFF) * sc; Value.z = (float)((rgba>>IM_COL32_B_SHIFT)&0xFF) * sc; Value.w = (float)((rgba>>IM_COL32_A_SHIFT)&0xFF) * sc; }
    ImColor(float r, float g, float b, float a = 1.0f)              { Value.x = r; Value.y = g; Value.z = b; Value.w = a; }
    ImColor(const ImVec4& col)                                      { Value = col; }
    inline operator ImU32() const                                   { return ImGui::ColorConvertFloat4ToU32(Value); }
    inline operator ImVec4() const                                  { return Value; }

    // FIXME-OBSOLETE: May need to obsolete/cleanup those helpers.
    inline void    SetHSV(float h, float s, float v, float a = 1.0f){ ImGui::ColorConvertHSVtoRGB(h, s, v, Value.x, Value.y, Value.z); Value.w = a; }
    static ImColor HSV(float h, float s, float v, float a = 1.0f)   { float r,g,b; ImGui::ColorConvertHSVtoRGB(h, s, v, r, g, b); return ImColor(r,g,b,a); }
};

// Helper: Manually clip large list of items.
// If you are submitting lots of evenly spaced items and you have a random access to the list, you can perform coarse clipping based on visibility to save yourself from processing those items at all.
// The clipper calculates the range of visible items and advance the cursor to compensate for the non-visible items we have skipped.
// ImGui already clip items based on their bounds but it needs to measure text size to do so. Coarse clipping before submission makes this cost and your own data fetching/submission cost null.
// Usage:
//     ImGuiListClipper clipper(1000);  // we have 1000 elements, evenly spaced.
//     while (clipper.Step())
//         for (int i = clipper.DisplayStart; i < clipper.DisplayEnd; i++)
//             ImGui::Text("line number %d", i);
// - Step 0: the clipper let you process the first element, regardless of it being visible or not, so we can measure the element height (step skipped if we passed a known height as second arg to constructor).
// - Step 1: the clipper infer height from first element, calculate the actual range of elements to display, and position the cursor before the first element.
// - (Step 2: dummy step only required if an explicit items_height was passed to constructor or Begin() and user call Step(). Does nothing and switch to Step 3.)
// - Step 3: the clipper validate that we have reached the expected Y position (corresponding to element DisplayEnd), advance the cursor to the end of the list and then returns 'false' to end the loop.
struct ImGuiListClipper
{
    float   StartPosY;
    float   ItemsHeight;
    int     ItemsCount, StepNo, DisplayStart, DisplayEnd;

    // items_count:  Use -1 to ignore (you can call Begin later). Use INT_MAX if you don't know how many items you have (in which case the cursor won't be advanced in the final step).
    // items_height: Use -1.0f to be calculated automatically on first step. Otherwise pass in the distance between your items, typically GetTextLineHeightWithSpacing() or GetFrameHeightWithSpacing().
    // If you don't specify an items_height, you NEED to call Step(). If you specify items_height you may call the old Begin()/End() api directly, but prefer calling Step().
    ImGuiListClipper(int items_count = -1, float items_height = -1.0f)  { Begin(items_count, items_height); } // NB: Begin() initialize every fields (as we allow user to call Begin/End multiple times on a same instance if they want).
    ~ImGuiListClipper()                                                 { IM_ASSERT(ItemsCount == -1); }      // Assert if user forgot to call End() or Step() until false.

    IMGUI_API bool Step();                                              // Call until it returns false. The DisplayStart/DisplayEnd fields will be set and you can process/draw those items.
    IMGUI_API void Begin(int items_count, float items_height = -1.0f);  // Automatically called by constructor if you passed 'items_count' or by Step() in Step 1.
    IMGUI_API void End();                                               // Automatically called on the last call of Step() that returns false.
};

//-----------------------------------------------------------------------------
// Draw List
// Hold a series of drawing commands. The user provides a renderer for ImDrawData which essentially contains an array of ImDrawList.
//-----------------------------------------------------------------------------

// Draw callbacks for advanced uses.
// NB- You most likely do NOT need to use draw callbacks just to create your own widget or customized UI rendering (you can poke into the draw list for that)
// Draw callback may be useful for example, A) Change your GPU render state, B) render a complex 3D scene inside a UI element (without an intermediate texture/render target), etc.
// The expected behavior from your rendering function is 'if (cmd.UserCallback != NULL) cmd.UserCallback(parent_list, cmd); else RenderTriangles()'
typedef void (*ImDrawCallback)(const ImDrawList* parent_list, const ImDrawCmd* cmd);

// Typically, 1 command = 1 GPU draw call (unless command is a callback)
struct ImDrawCmd
{
    unsigned int    ElemCount;              // Number of indices (multiple of 3) to be rendered as triangles. Vertices are stored in the callee ImDrawList's vtx_buffer[] array, indices in idx_buffer[].
    ImVec4          ClipRect;               // Clipping rectangle (x1, y1, x2, y2). Subtract ImDrawData->DisplayPos to get clipping rectangle in "viewport" coordinates
    ImTextureID     TextureId;              // User-provided texture ID. Set by user in ImfontAtlas::SetTexID() for fonts or passed to Image*() functions. Ignore if never using images or multiple fonts atlas.
    ImDrawCallback  UserCallback;           // If != NULL, call the function instead of rendering the vertices. clip_rect and texture_id will be set normally.
    void*           UserCallbackData;       // The draw callback code can access this.

    ImDrawCmd() { ElemCount = 0; ClipRect.x = ClipRect.y = ClipRect.z = ClipRect.w = 0.0f; TextureId = NULL; UserCallback = NULL; UserCallbackData = NULL; }
};

// Vertex index (override with '#define ImDrawIdx unsigned int' inside in imconfig.h)
#ifndef ImDrawIdx
typedef unsigned short ImDrawIdx;
#endif

// Vertex layout
#ifndef IMGUI_OVERRIDE_DRAWVERT_STRUCT_LAYOUT
struct ImDrawVert
{
    ImVec2  pos;
    ImVec2  uv;
    ImU32   col;
};
#else
// You can override the vertex format layout by defining IMGUI_OVERRIDE_DRAWVERT_STRUCT_LAYOUT in imconfig.h
// The code expect ImVec2 pos (8 bytes), ImVec2 uv (8 bytes), ImU32 col (4 bytes), but you can re-order them or add other fields as needed to simplify integration in your engine.
// The type has to be described within the macro (you can either declare the struct or use a typedef)
// NOTE: IMGUI DOESN'T CLEAR THE STRUCTURE AND DOESN'T CALL A CONSTRUCTOR SO ANY CUSTOM FIELD WILL BE UNINITIALIZED. IF YOU ADD EXTRA FIELDS (SUCH AS A 'Z' COORDINATES) YOU WILL NEED TO CLEAR THEM DURING RENDER OR TO IGNORE THEM.
IMGUI_OVERRIDE_DRAWVERT_STRUCT_LAYOUT;
#endif

// Draw channels are used by the Columns API to "split" the render list into different channels while building, so items of each column can be batched together.
// You can also use them to simulate drawing layers and submit primitives in a different order than how they will be rendered.
struct ImDrawChannel
{
    ImVector<ImDrawCmd>     CmdBuffer;
    ImVector<ImDrawIdx>     IdxBuffer;
};

enum ImDrawCornerFlags_
{
    ImDrawCornerFlags_TopLeft   = 1 << 0, // 0x1
    ImDrawCornerFlags_TopRight  = 1 << 1, // 0x2
    ImDrawCornerFlags_BotLeft   = 1 << 2, // 0x4
    ImDrawCornerFlags_BotRight  = 1 << 3, // 0x8
    ImDrawCornerFlags_Top       = ImDrawCornerFlags_TopLeft | ImDrawCornerFlags_TopRight,   // 0x3
    ImDrawCornerFlags_Bot       = ImDrawCornerFlags_BotLeft | ImDrawCornerFlags_BotRight,   // 0xC
    ImDrawCornerFlags_Left      = ImDrawCornerFlags_TopLeft | ImDrawCornerFlags_BotLeft,    // 0x5
    ImDrawCornerFlags_Right     = ImDrawCornerFlags_TopRight | ImDrawCornerFlags_BotRight,  // 0xA
    ImDrawCornerFlags_All       = 0xF     // In your function calls you may use ~0 (= all bits sets) instead of ImDrawCornerFlags_All, as a convenience
};

enum ImDrawListFlags_
{
    ImDrawListFlags_AntiAliasedLines = 1 << 0,
    ImDrawListFlags_AntiAliasedFill  = 1 << 1
};

// Draw command list
// This is the low-level list of polygons that ImGui functions are filling. At the end of the frame, all command lists are passed to your ImGuiIO::RenderDrawListFn function for rendering.
// Each ImGui window contains its own ImDrawList. You can use ImGui::GetWindowDrawList() to access the current window draw list and draw custom primitives.
// You can interleave normal ImGui:: calls and adding primitives to the current draw list.
// All positions are generally in pixel coordinates (top-left at (0,0), bottom-right at io.DisplaySize), but you are totally free to apply whatever transformation matrix to want to the data (if you apply such transformation you'll want to apply it to ClipRect as well)
// Important: Primitives are always added to the list and not culled (culling is done at higher-level by ImGui:: functions), if you use this API a lot consider coarse culling your drawn objects.
struct ImDrawList
{
    // This is what you have to render
    ImVector<ImDrawCmd>     CmdBuffer;          // Draw commands. Typically 1 command = 1 GPU draw call, unless the command is a callback.
    ImVector<ImDrawIdx>     IdxBuffer;          // Index buffer. Each command consume ImDrawCmd::ElemCount of those
    ImVector<ImDrawVert>    VtxBuffer;          // Vertex buffer.
    ImDrawListFlags         Flags;              // Flags, you may poke into these to adjust anti-aliasing settings per-primitive.

    // [Internal, used while building lists]
    const ImDrawListSharedData* _Data;          // Pointer to shared draw data (you can use ImGui::GetDrawListSharedData() to get the one from current ImGui context)
    const char*             _OwnerName;         // Pointer to owner window's name for debugging
    unsigned int            _VtxCurrentIdx;     // [Internal] == VtxBuffer.Size
    ImDrawVert*             _VtxWritePtr;       // [Internal] point within VtxBuffer.Data after each add command (to avoid using the ImVector<> operators too much)
    ImDrawIdx*              _IdxWritePtr;       // [Internal] point within IdxBuffer.Data after each add command (to avoid using the ImVector<> operators too much)
    ImVector<ImVec4>        _ClipRectStack;     // [Internal]
    ImVector<ImTextureID>   _TextureIdStack;    // [Internal]
    ImVector<ImVec2>        _Path;              // [Internal] current path building
    int                     _ChannelsCurrent;   // [Internal] current channel number (0)
    int                     _ChannelsCount;     // [Internal] number of active channels (1+)
    ImVector<ImDrawChannel> _Channels;          // [Internal] draw channels for columns API (not resized down so _ChannelsCount may be smaller than _Channels.Size)

    // If you want to create ImDrawList instances, pass them ImGui::GetDrawListSharedData() or create and use your own ImDrawListSharedData (so you can use ImDrawList without ImGui)
    ImDrawList(const ImDrawListSharedData* shared_data) { _Data = shared_data; _OwnerName = NULL; Clear(); }
    ~ImDrawList() { ClearFreeMemory(); }
    IMGUI_API void  PushClipRect(ImVec2 clip_rect_min, ImVec2 clip_rect_max, bool intersect_with_current_clip_rect = false);  // Render-level scissoring. This is passed down to your render function but not used for CPU-side coarse clipping. Prefer using higher-level ImGui::PushClipRect() to affect logic (hit-testing and widget culling)
    IMGUI_API void  PushClipRectFullScreen();
    IMGUI_API void  PopClipRect();
    IMGUI_API void  PushTextureID(ImTextureID texture_id);
    IMGUI_API void  PopTextureID();
    inline ImVec2   GetClipRectMin() const { const ImVec4& cr = _ClipRectStack.back(); return ImVec2(cr.x, cr.y); }
    inline ImVec2   GetClipRectMax() const { const ImVec4& cr = _ClipRectStack.back(); return ImVec2(cr.z, cr.w); }

    // Primitives
    IMGUI_API void  AddLine(const ImVec2& a, const ImVec2& b, ImU32 col, float thickness = 1.0f);
    IMGUI_API void  AddRect(const ImVec2& a, const ImVec2& b, ImU32 col, float rounding = 0.0f, int rounding_corners_flags = ImDrawCornerFlags_All, float thickness = 1.0f);   // a: upper-left, b: lower-right, rounding_corners_flags: 4-bits corresponding to which corner to round
    IMGUI_API void  AddRectFilled(const ImVec2& a, const ImVec2& b, ImU32 col, float rounding = 0.0f, int rounding_corners_flags = ImDrawCornerFlags_All);                     // a: upper-left, b: lower-right
    IMGUI_API void  AddRectFilledMultiColor(const ImVec2& a, const ImVec2& b, ImU32 col_upr_left, ImU32 col_upr_right, ImU32 col_bot_right, ImU32 col_bot_left);
    IMGUI_API void  AddQuad(const ImVec2& a, const ImVec2& b, const ImVec2& c, const ImVec2& d, ImU32 col, float thickness = 1.0f);
    IMGUI_API void  AddQuadFilled(const ImVec2& a, const ImVec2& b, const ImVec2& c, const ImVec2& d, ImU32 col);
    IMGUI_API void  AddTriangle(const ImVec2& a, const ImVec2& b, const ImVec2& c, ImU32 col, float thickness = 1.0f);
    IMGUI_API void  AddTriangleFilled(const ImVec2& a, const ImVec2& b, const ImVec2& c, ImU32 col);
    IMGUI_API void  AddCircle(const ImVec2& centre, float radius, ImU32 col, int num_segments = 12, float thickness = 1.0f);
    IMGUI_API void  AddCircleFilled(const ImVec2& centre, float radius, ImU32 col, int num_segments = 12);
    IMGUI_API void  AddText(const ImVec2& pos, ImU32 col, const char* text_begin, const char* text_end = NULL);
    IMGUI_API void  AddText(const ImFont* font, float font_size, const ImVec2& pos, ImU32 col, const char* text_begin, const char* text_end = NULL, float wrap_width = 0.0f, const ImVec4* cpu_fine_clip_rect = NULL);
    IMGUI_API void  AddImage(ImTextureID user_texture_id, const ImVec2& a, const ImVec2& b, const ImVec2& uv_a = ImVec2(0,0), const ImVec2& uv_b = ImVec2(1,1), ImU32 col = 0xFFFFFFFF);
    IMGUI_API void  AddImageQuad(ImTextureID user_texture_id, const ImVec2& a, const ImVec2& b, const ImVec2& c, const ImVec2& d, const ImVec2& uv_a = ImVec2(0,0), const ImVec2& uv_b = ImVec2(1,0), const ImVec2& uv_c = ImVec2(1,1), const ImVec2& uv_d = ImVec2(0,1), ImU32 col = 0xFFFFFFFF);
    IMGUI_API void  AddImageRounded(ImTextureID user_texture_id, const ImVec2& a, const ImVec2& b, const ImVec2& uv_a, const ImVec2& uv_b, ImU32 col, float rounding, int rounding_corners = ImDrawCornerFlags_All);
    IMGUI_API void  AddPolyline(const ImVec2* points, const int num_points, ImU32 col, bool closed, float thickness);
    IMGUI_API void  AddConvexPolyFilled(const ImVec2* points, const int num_points, ImU32 col); // Note: Anti-aliased filling requires points to be in clockwise order.
    IMGUI_API void  AddBezierCurve(const ImVec2& pos0, const ImVec2& cp0, const ImVec2& cp1, const ImVec2& pos1, ImU32 col, float thickness, int num_segments = 0);

    // Stateful path API, add points then finish with PathFillConvex() or PathStroke()
    inline    void  PathClear()                                                 { _Path.resize(0); }
    inline    void  PathLineTo(const ImVec2& pos)                               { _Path.push_back(pos); }
    inline    void  PathLineToMergeDuplicate(const ImVec2& pos)                 { if (_Path.Size == 0 || memcmp(&_Path[_Path.Size-1], &pos, 8) != 0) _Path.push_back(pos); }
    inline    void  PathFillConvex(ImU32 col)                                   { AddConvexPolyFilled(_Path.Data, _Path.Size, col); PathClear(); }  // Note: Anti-aliased filling requires points to be in clockwise order.
    inline    void  PathStroke(ImU32 col, bool closed, float thickness = 1.0f)  { AddPolyline(_Path.Data, _Path.Size, col, closed, thickness); PathClear(); }
    IMGUI_API void  PathArcTo(const ImVec2& centre, float radius, float a_min, float a_max, int num_segments = 10);
    IMGUI_API void  PathArcToFast(const ImVec2& centre, float radius, int a_min_of_12, int a_max_of_12);                                            // Use precomputed angles for a 12 steps circle
    IMGUI_API void  PathBezierCurveTo(const ImVec2& p1, const ImVec2& p2, const ImVec2& p3, int num_segments = 0);
    IMGUI_API void  PathRect(const ImVec2& rect_min, const ImVec2& rect_max, float rounding = 0.0f, int rounding_corners_flags = ImDrawCornerFlags_All);

    // Channels
    // - Use to simulate layers. By switching channels to can render out-of-order (e.g. submit foreground primitives before background primitives)
    // - Use to minimize draw calls (e.g. if going back-and-forth between multiple non-overlapping clipping rectangles, prefer to append into separate channels then merge at the end)
    IMGUI_API void  ChannelsSplit(int channels_count);
    IMGUI_API void  ChannelsMerge();
    IMGUI_API void  ChannelsSetCurrent(int channel_index);

    // Advanced
    IMGUI_API void  AddCallback(ImDrawCallback callback, void* callback_data);  // Your rendering function must check for 'UserCallback' in ImDrawCmd and call the function instead of rendering triangles.
    IMGUI_API void  AddDrawCmd();                                               // This is useful if you need to forcefully create a new draw call (to allow for dependent rendering / blending). Otherwise primitives are merged into the same draw-call as much as possible
    IMGUI_API ImDrawList* CloneOutput() const;                                  // Create a clone of the CmdBuffer/IdxBuffer/VtxBuffer.

    // Internal helpers
    // NB: all primitives needs to be reserved via PrimReserve() beforehand!
    IMGUI_API void  Clear();
    IMGUI_API void  ClearFreeMemory();
    IMGUI_API void  PrimReserve(int idx_count, int vtx_count);
    IMGUI_API void  PrimRect(const ImVec2& a, const ImVec2& b, ImU32 col);      // Axis aligned rectangle (composed of two triangles)
    IMGUI_API void  PrimRectUV(const ImVec2& a, const ImVec2& b, const ImVec2& uv_a, const ImVec2& uv_b, ImU32 col);
    IMGUI_API void  PrimQuadUV(const ImVec2& a, const ImVec2& b, const ImVec2& c, const ImVec2& d, const ImVec2& uv_a, const ImVec2& uv_b, const ImVec2& uv_c, const ImVec2& uv_d, ImU32 col);
    inline    void  PrimWriteVtx(const ImVec2& pos, const ImVec2& uv, ImU32 col){ _VtxWritePtr->pos = pos; _VtxWritePtr->uv = uv; _VtxWritePtr->col = col; _VtxWritePtr++; _VtxCurrentIdx++; }
    inline    void  PrimWriteIdx(ImDrawIdx idx)                                 { *_IdxWritePtr = idx; _IdxWritePtr++; }
    inline    void  PrimVtx(const ImVec2& pos, const ImVec2& uv, ImU32 col)     { PrimWriteIdx((ImDrawIdx)_VtxCurrentIdx); PrimWriteVtx(pos, uv, col); }
    IMGUI_API void  UpdateClipRect();
    IMGUI_API void  UpdateTextureID();
};

// All draw data to render an ImGui frame
// (NB: the style and the naming convention here is a little inconsistent but we preserve them for backward compatibility purpose)
struct ImDrawData
{
    bool            Valid;                  // Only valid after Render() is called and before the next NewFrame() is called.
    ImDrawList**    CmdLists;               // Array of ImDrawList* to render. The ImDrawList are owned by ImGuiContext and only pointed to from here.
    int             CmdListsCount;          // Number of ImDrawList* to render
    int             TotalIdxCount;          // For convenience, sum of all ImDrawList's IdxBuffer.Size
    int             TotalVtxCount;          // For convenience, sum of all ImDrawList's VtxBuffer.Size
    ImVec2          DisplayPos;             // Upper-left position of the viewport to render (== upper-left of the orthogonal projection matrix to use)
    ImVec2          DisplaySize;            // Size of the viewport to render (== io.DisplaySize for the main viewport) (DisplayPos + DisplaySize == lower-right of the orthogonal projection matrix to use)

    // Functions
    ImDrawData()    { Valid = false; Clear(); }
    ~ImDrawData()   { Clear(); }
    void Clear()    { Valid = false; CmdLists = NULL; CmdListsCount = TotalVtxCount = TotalIdxCount = 0; DisplayPos = DisplaySize = ImVec2(0.f, 0.f); } // The ImDrawList are owned by ImGuiContext!
    IMGUI_API void  DeIndexAllBuffers();                // Helper to convert all buffers from indexed to non-indexed, in case you cannot render indexed. Note: this is slow and most likely a waste of resources. Always prefer indexed rendering!
    IMGUI_API void  ScaleClipRects(const ImVec2& sc);   // Helper to scale the ClipRect field of each ImDrawCmd. Use if your final output buffer is at a different scale than ImGui expects, or if there is a difference between your window resolution and framebuffer resolution.
};

struct ImFontConfig
{
    void*           FontData;               //          // TTF/OTF data
    int             FontDataSize;           //          // TTF/OTF data size
    bool            FontDataOwnedByAtlas;   // true     // TTF/OTF data ownership taken by the container ImFontAtlas (will delete memory itself).
    int             FontNo;                 // 0        // Index of font within TTF/OTF file
    float           SizePixels;             //          // Size in pixels for rasterizer (more or less maps to the resulting font height).
    int             OversampleH;            // 3        // Rasterize at higher quality for sub-pixel positioning. We don't use sub-pixel positions on the Y axis.
    int             OversampleV;            // 1        // Rasterize at higher quality for sub-pixel positioning. We don't use sub-pixel positions on the Y axis.
    bool            PixelSnapH;             // false    // Align every glyph to pixel boundary. Useful e.g. if you are merging a non-pixel aligned font with the default font. If enabled, you can set OversampleH/V to 1.
    ImVec2          GlyphExtraSpacing;      // 0, 0     // Extra spacing (in pixels) between glyphs. Only X axis is supported for now.
    ImVec2          GlyphOffset;            // 0, 0     // Offset all glyphs from this font input.
    const ImWchar*  GlyphRanges;            // NULL     // Pointer to a user-provided list of Unicode range (2 value per range, values are inclusive, zero-terminated list). THE ARRAY DATA NEEDS TO PERSIST AS LONG AS THE FONT IS ALIVE.
    float           GlyphMinAdvanceX;       // 0        // Minimum AdvanceX for glyphs, set Min to align font icons, set both Min/Max to enforce mono-space font
    float           GlyphMaxAdvanceX;       // FLT_MAX  // Maximum AdvanceX for glyphs
    bool            MergeMode;              // false    // Merge into previous ImFont, so you can combine multiple inputs font into one ImFont (e.g. ASCII font + icons + Japanese glyphs). You may want to use GlyphOffset.y when merge font of different heights.
    unsigned int    RasterizerFlags;        // 0x00     // Settings for custom font rasterizer (e.g. ImGuiFreeType). Leave as zero if you aren't using one.
    float           RasterizerMultiply;     // 1.0f     // Brighten (>1.0f) or darken (<1.0f) font output. Brightening small fonts may be a good workaround to make them more readable.

    // [Internal]
    char            Name[40];               // Name (strictly to ease debugging)
    ImFont*         DstFont;

    IMGUI_API ImFontConfig();
};

struct ImFontGlyph
{
    ImWchar         Codepoint;          // 0x0000..0xFFFF
    float           AdvanceX;           // Distance to next character (= data from font + ImFontConfig::GlyphExtraSpacing.x baked in)
    float           X0, Y0, X1, Y1;     // Glyph corners
    float           U0, V0, U1, V1;     // Texture coordinates
};

enum ImFontAtlasFlags_
{
    ImFontAtlasFlags_None               = 0,
    ImFontAtlasFlags_NoPowerOfTwoHeight = 1 << 0,   // Don't round the height to next power of two
    ImFontAtlasFlags_NoMouseCursors     = 1 << 1    // Don't build software mouse cursors into the atlas
};

// Load and rasterize multiple TTF/OTF fonts into a same texture. The font atlas will build a single texture holding:
//  - One or more fonts.
//  - Custom graphics data needed to render the shapes needed by Dear ImGui.
//  - Mouse cursor shapes for software cursor rendering (unless setting 'Flags |= ImFontAtlasFlags_NoMouseCursors' in the font atlas).
// It is the user-code responsibility to setup/build the atlas, then upload the pixel data into a texture accessible by your graphics api.
//  - Optionally, call any of the AddFont*** functions. If you don't call any, the default font embedded in the code will be loaded for you.
//  - Call GetTexDataAsAlpha8() or GetTexDataAsRGBA32() to build and retrieve pixels data.
//  - Upload the pixels data into a texture within your graphics system (see imgui_impl_xxxx.cpp examples)
//  - Call SetTexID(my_tex_id); and pass the pointer/identifier to your texture in a format natural to your graphics API.
//    This value will be passed back to you during rendering to identify the texture. Read FAQ entry about ImTextureID for more details.
// Common pitfalls:
// - If you pass a 'glyph_ranges' array to AddFont*** functions, you need to make sure that your array persist up until the
//   atlas is build (when calling GetTexData*** or Build()). We only copy the pointer, not the data.
// - Important: By default, AddFontFromMemoryTTF() takes ownership of the data. Even though we are not writing to it, we will free the pointer on destruction.
//   You can set font_cfg->FontDataOwnedByAtlas=false to keep ownership of your data and it won't be freed,
// - Even though many functions are suffixed with "TTF", OTF data is supported just as well.
// - This is an old API and it is currently awkward for those and and various other reasons! We will address them in the future!
struct ImFontAtlas
{
    IMGUI_API ImFontAtlas();
    IMGUI_API ~ImFontAtlas();
    IMGUI_API ImFont*           AddFont(const ImFontConfig* font_cfg);
    IMGUI_API ImFont*           AddFontDefault(const ImFontConfig* font_cfg = NULL);
    IMGUI_API ImFont*           AddFontFromFileTTF(const char* filename, float size_pixels, const ImFontConfig* font_cfg = NULL, const ImWchar* glyph_ranges = NULL);
    IMGUI_API ImFont*           AddFontFromMemoryTTF(void* font_data, int font_size, float size_pixels, const ImFontConfig* font_cfg = NULL, const ImWchar* glyph_ranges = NULL); // Note: Transfer ownership of 'ttf_data' to ImFontAtlas! Will be deleted after destruction of the atlas. Set font_cfg->FontDataOwnedByAtlas=false to keep ownership of your data and it won't be freed.
    IMGUI_API ImFont*           AddFontFromMemoryCompressedTTF(const void* compressed_font_data, int compressed_font_size, float size_pixels, const ImFontConfig* font_cfg = NULL, const ImWchar* glyph_ranges = NULL); // 'compressed_font_data' still owned by caller. Compress with binary_to_compressed_c.cpp.
    IMGUI_API ImFont*           AddFontFromMemoryCompressedBase85TTF(const char* compressed_font_data_base85, float size_pixels, const ImFontConfig* font_cfg = NULL, const ImWchar* glyph_ranges = NULL);              // 'compressed_font_data_base85' still owned by caller. Compress with binary_to_compressed_c.cpp with -base85 parameter.
    IMGUI_API void              ClearInputData();           // Clear input data (all ImFontConfig structures including sizes, TTF data, glyph ranges, etc.) = all the data used to build the texture and fonts.
    IMGUI_API void              ClearTexData();             // Clear output texture data (CPU side). Saves RAM once the texture has been copied to graphics memory.
    IMGUI_API void              ClearFonts();               // Clear output font data (glyphs storage, UV coordinates).
    IMGUI_API void              Clear();                    // Clear all input and output.

    // Build atlas, retrieve pixel data.
    // User is in charge of copying the pixels into graphics memory (e.g. create a texture with your engine). Then store your texture handle with SetTexID().
    // The pitch is always = Width * BytesPerPixels (1 or 4)
    // Building in RGBA32 format is provided for convenience and compatibility, but note that unless you manually manipulate or copy color data into
    // the texture (e.g. when using the AddCustomRect*** api), then the RGB pixels emitted will always be white (~75% of memory/bandwidth waste.
    IMGUI_API bool              Build();                    // Build pixels data. This is called automatically for you by the GetTexData*** functions.
    IMGUI_API bool              IsBuilt()                   { return Fonts.Size > 0 && (TexPixelsAlpha8 != NULL || TexPixelsRGBA32 != NULL); }
    IMGUI_API void              GetTexDataAsAlpha8(unsigned char** out_pixels, int* out_width, int* out_height, int* out_bytes_per_pixel = NULL);  // 1 byte per-pixel
    IMGUI_API void              GetTexDataAsRGBA32(unsigned char** out_pixels, int* out_width, int* out_height, int* out_bytes_per_pixel = NULL);  // 4 bytes-per-pixel
    void                        SetTexID(ImTextureID id)    { TexID = id; }

    //-------------------------------------------
    // Glyph Ranges
    //-------------------------------------------

    // Helpers to retrieve list of common Unicode ranges (2 value per range, values are inclusive, zero-terminated list)
    // NB: Make sure that your string are UTF-8 and NOT in your local code page. In C++11, you can create UTF-8 string literal using the u8"Hello world" syntax. See FAQ for details.
    // NB: Consider using GlyphRangesBuilder to build glyph ranges from textual data.
    IMGUI_API const ImWchar*    GetGlyphRangesDefault();                // Basic Latin, Extended Latin
    IMGUI_API const ImWchar*    GetGlyphRangesKorean();                 // Default + Korean characters
    IMGUI_API const ImWchar*    GetGlyphRangesJapanese();               // Default + Hiragana, Katakana, Half-Width, Selection of 1946 Ideographs
    IMGUI_API const ImWchar*    GetGlyphRangesChineseFull();            // Default + Half-Width + Japanese Hiragana/Katakana + full set of about 21000 CJK Unified Ideographs
    IMGUI_API const ImWchar*    GetGlyphRangesChineseSimplifiedCommon();// Default + Half-Width + Japanese Hiragana/Katakana + set of 2500 CJK Unified Ideographs for common simplified Chinese
    IMGUI_API const ImWchar*    GetGlyphRangesCyrillic();               // Default + about 400 Cyrillic characters
    IMGUI_API const ImWchar*    GetGlyphRangesThai();                   // Default + Thai characters

    // Helpers to build glyph ranges from text data. Feed your application strings/characters to it then call BuildRanges().
    struct GlyphRangesBuilder
    {
        ImVector<unsigned char> UsedChars;  // Store 1-bit per Unicode code point (0=unused, 1=used)
        GlyphRangesBuilder()                { UsedChars.resize(0x10000 / 8); memset(UsedChars.Data, 0, 0x10000 / 8); }
        bool           GetBit(int n) const  { return (UsedChars[n >> 3] & (1 << (n & 7))) != 0; }
        void           SetBit(int n)        { UsedChars[n >> 3] |= 1 << (n & 7); }  // Set bit 'c' in the array
        void           AddChar(ImWchar c)   { SetBit(c); }                          // Add character
        IMGUI_API void AddText(const char* text, const char* text_end = NULL);      // Add string (each character of the UTF-8 string are added)
        IMGUI_API void AddRanges(const ImWchar* ranges);                            // Add ranges, e.g. builder.AddRanges(ImFontAtlas::GetGlyphRangesDefault()) to force add all of ASCII/Latin+Ext
        IMGUI_API void BuildRanges(ImVector<ImWchar>* out_ranges);                  // Output new ranges
    };

    //-------------------------------------------
    // Custom Rectangles/Glyphs API
    //-------------------------------------------

    // You can request arbitrary rectangles to be packed into the atlas, for your own purposes. After calling Build(), you can query the rectangle position and render your pixels.
    // You can also request your rectangles to be mapped as font glyph (given a font + Unicode point), so you can render e.g. custom colorful icons and use them as regular glyphs.
    struct CustomRect
    {
        unsigned int    ID;             // Input    // User ID. Use <0x10000 to map into a font glyph, >=0x10000 for other/internal/custom texture data.
        unsigned short  Width, Height;  // Input    // Desired rectangle dimension
        unsigned short  X, Y;           // Output   // Packed position in Atlas
        float           GlyphAdvanceX;  // Input    // For custom font glyphs only (ID<0x10000): glyph xadvance
        ImVec2          GlyphOffset;    // Input    // For custom font glyphs only (ID<0x10000): glyph display offset
        ImFont*         Font;           // Input    // For custom font glyphs only (ID<0x10000): target font
        CustomRect()            { ID = 0xFFFFFFFF; Width = Height = 0; X = Y = 0xFFFF; GlyphAdvanceX = 0.0f; GlyphOffset = ImVec2(0,0); Font = NULL; }
        bool IsPacked() const   { return X != 0xFFFF; }
    };

    IMGUI_API int       AddCustomRectRegular(unsigned int id, int width, int height);                                                                   // Id needs to be >= 0x10000. Id >= 0x80000000 are reserved for ImGui and ImDrawList
    IMGUI_API int       AddCustomRectFontGlyph(ImFont* font, ImWchar id, int width, int height, float advance_x, const ImVec2& offset = ImVec2(0,0));   // Id needs to be < 0x10000 to register a rectangle to map into a specific font.
    const CustomRect*   GetCustomRectByIndex(int index) const { if (index < 0) return NULL; return &CustomRects[index]; }

    // [Internal]
    IMGUI_API void      CalcCustomRectUV(const CustomRect* rect, ImVec2* out_uv_min, ImVec2* out_uv_max);
    IMGUI_API bool      GetMouseCursorTexData(ImGuiMouseCursor cursor, ImVec2* out_offset, ImVec2* out_size, ImVec2 out_uv_border[2], ImVec2 out_uv_fill[2]);

    //-------------------------------------------
    // Members
    //-------------------------------------------

    bool                        Locked;             // Marked as Locked by ImGui::NewFrame() so attempt to modify the atlas will assert.
    ImFontAtlasFlags            Flags;              // Build flags (see ImFontAtlasFlags_)
    ImTextureID                 TexID;              // User data to refer to the texture once it has been uploaded to user's graphic systems. It is passed back to you during rendering via the ImDrawCmd structure.
    int                         TexDesiredWidth;    // Texture width desired by user before Build(). Must be a power-of-two. If have many glyphs your graphics API have texture size restrictions you may want to increase texture width to decrease height.
    int                         TexGlyphPadding;    // Padding between glyphs within texture in pixels. Defaults to 1.

    // [Internal]
    // NB: Access texture data via GetTexData*() calls! Which will setup a default font for you.
    unsigned char*              TexPixelsAlpha8;    // 1 component per pixel, each component is unsigned 8-bit. Total size = TexWidth * TexHeight
    unsigned int*               TexPixelsRGBA32;    // 4 component per pixel, each component is unsigned 8-bit. Total size = TexWidth * TexHeight * 4
    int                         TexWidth;           // Texture width calculated during Build().
    int                         TexHeight;          // Texture height calculated during Build().
    ImVec2                      TexUvScale;         // = (1.0f/TexWidth, 1.0f/TexHeight)
    ImVec2                      TexUvWhitePixel;    // Texture coordinates to a white pixel
    ImVector<ImFont*>           Fonts;              // Hold all the fonts returned by AddFont*. Fonts[0] is the default font upon calling ImGui::NewFrame(), use ImGui::PushFont()/PopFont() to change the current font.
    ImVector<CustomRect>        CustomRects;        // Rectangles for packing custom texture data into the atlas.
    ImVector<ImFontConfig>      ConfigData;         // Internal data
    int                         CustomRectIds[1];   // Identifiers of custom texture rectangle used by ImFontAtlas/ImDrawList
};

// Font runtime data and rendering
// ImFontAtlas automatically loads a default embedded font for you when you call GetTexDataAsAlpha8() or GetTexDataAsRGBA32().
struct ImFont
{
    // Members: Hot ~62/78 bytes
    float                       FontSize;           // <user set>   // Height of characters, set during loading (don't change after loading)
    float                       Scale;              // = 1.f        // Base font scale, multiplied by the per-window font scale which you can adjust with SetFontScale()
    ImVec2                      DisplayOffset;      // = (0.f,0.f)  // Offset font rendering by xx pixels
    ImVector<ImFontGlyph>       Glyphs;             //              // All glyphs.
    ImVector<float>             IndexAdvanceX;      //              // Sparse. Glyphs->AdvanceX in a directly indexable way (more cache-friendly, for CalcTextSize functions which are often bottleneck in large UI).
    ImVector<unsigned short>    IndexLookup;        //              // Sparse. Index glyphs by Unicode code-point.
    const ImFontGlyph*          FallbackGlyph;      // == FindGlyph(FontFallbackChar)
    float                       FallbackAdvanceX;   // == FallbackGlyph->AdvanceX
    ImWchar                     FallbackChar;       // = '?'        // Replacement glyph if one isn't found. Only set via SetFallbackChar()

    // Members: Cold ~18/26 bytes
    short                       ConfigDataCount;    // ~ 1          // Number of ImFontConfig involved in creating this font. Bigger than 1 when merging multiple font sources into one ImFont.
    ImFontConfig*               ConfigData;         //              // Pointer within ContainerAtlas->ConfigData
    ImFontAtlas*                ContainerAtlas;     //              // What we has been loaded into
    float                       Ascent, Descent;    //              // Ascent: distance from top to bottom of e.g. 'A' [0..FontSize]
    bool                        DirtyLookupTables;
    int                         MetricsTotalSurface;//              // Total surface in pixels to get an idea of the font rasterization/texture cost (not exact, we approximate the cost of padding between glyphs)

    // Methods
    IMGUI_API ImFont();
    IMGUI_API ~ImFont();
    IMGUI_API void              ClearOutputData();
    IMGUI_API void              BuildLookupTable();
    IMGUI_API const ImFontGlyph*FindGlyph(ImWchar c) const;
    IMGUI_API const ImFontGlyph*FindGlyphNoFallback(ImWchar c) const;
    IMGUI_API void              SetFallbackChar(ImWchar c);
    float                       GetCharAdvance(ImWchar c) const     { return ((int)c < IndexAdvanceX.Size) ? IndexAdvanceX[(int)c] : FallbackAdvanceX; }
    bool                        IsLoaded() const                    { return ContainerAtlas != NULL; }
    const char*                 GetDebugName() const                { return ConfigData ? ConfigData->Name : "<unknown>"; }

    // 'max_width' stops rendering after a certain width (could be turned into a 2d size). FLT_MAX to disable.
    // 'wrap_width' enable automatic word-wrapping across multiple lines to fit into given width. 0.0f to disable.
    IMGUI_API ImVec2            CalcTextSizeA(float size, float max_width, float wrap_width, const char* text_begin, const char* text_end = NULL, const char** remaining = NULL) const; // utf8
    IMGUI_API const char*       CalcWordWrapPositionA(float scale, const char* text, const char* text_end, float wrap_width) const;
    IMGUI_API void              RenderChar(ImDrawList* draw_list, float size, ImVec2 pos, ImU32 col, unsigned short c) const;
    IMGUI_API void              RenderText(ImDrawList* draw_list, float size, ImVec2 pos, ImU32 col, const ImVec4& clip_rect, const char* text_begin, const char* text_end, float wrap_width = 0.0f, bool cpu_fine_clip = false) const;

    // [Internal]
    IMGUI_API void              GrowIndex(int new_size);
    IMGUI_API void              AddGlyph(ImWchar c, float x0, float y0, float x1, float y1, float u0, float v0, float u1, float v1, float advance_x);
    IMGUI_API void              AddRemapChar(ImWchar dst, ImWchar src, bool overwrite_dst = true); // Makes 'dst' character/glyph points to 'src' character/glyph. Currently needs to be called AFTER fonts have been built.

#ifndef IMGUI_DISABLE_OBSOLETE_FUNCTIONS
    typedef ImFontGlyph Glyph; // OBSOLETE 1.52+
#endif
};

#if defined(__clang__)
#pragma clang diagnostic pop
#elif defined(__GNUC__) && __GNUC__ >= 8
#pragma GCC diagnostic pop
#endif

// Include imgui_user.h at the end of imgui.h (convenient for user to only explicitly include vanilla imgui.h)
#ifdef IMGUI_INCLUDE_IMGUI_USER_H
#include "imgui_user.h"
#endif<|MERGE_RESOLUTION|>--- conflicted
+++ resolved
@@ -1,8 +1,4 @@
-<<<<<<< HEAD
-// dear imgui, v1.63
-=======
 // dear imgui, v1.65
->>>>>>> be225af4
 // (headers)
 
 // See imgui.cpp file for documentation.
@@ -27,13 +23,8 @@
 
 // Version
 // (Integer encoded as XYYZZ for use in #if preprocessor conditionals. Work in progress versions typically starts at XYY00 then bounced up to XYY01 when release tagging happens)
-<<<<<<< HEAD
-#define IMGUI_VERSION               "1.63"
-#define IMGUI_VERSION_NUM           16301
-=======
 #define IMGUI_VERSION               "1.65"
 #define IMGUI_VERSION_NUM           16501
->>>>>>> be225af4
 #define IMGUI_CHECKVERSION()        ImGui::DebugCheckVersionAndDataLayout(IMGUI_VERSION, sizeof(ImGuiIO), sizeof(ImGuiStyle), sizeof(ImVec2), sizeof(ImVec4), sizeof(ImDrawVert))
 
 // Define attributes of all API symbols declarations (e.g. for DLL under Windows)
@@ -823,17 +814,10 @@
     ImGuiKey_COUNT
 };
 
-<<<<<<< HEAD
-// [BETA] Gamepad/Keyboard directional navigation
-// Keyboard: Set io.ConfigFlags |= ImGuiConfigFlags_NavEnableKeyboard to enable. NewFrame() will automatically fill io.NavInputs[] based on your io.KeysDown[] + io.KeyMap[] arrays.
-// Gamepad:  Set io.ConfigFlags |= ImGuiConfigFlags_NavEnableGamepad to enable. Back-end: set ImGuiBackendFlags_HasGamepad and fill the io.NavInputs[] fields before calling NewFrame(). Note that io.NavInputs[] is cleared by EndFrame().
-// Read instructions in imgui.cpp for more details. Download PNG/PSD at goo.gl/9LgVZW.
-=======
 // Gamepad/Keyboard directional navigation
 // Keyboard: Set io.ConfigFlags |= ImGuiConfigFlags_NavEnableKeyboard to enable. NewFrame() will automatically fill io.NavInputs[] based on your io.KeysDown[] + io.KeyMap[] arrays.
 // Gamepad:  Set io.ConfigFlags |= ImGuiConfigFlags_NavEnableGamepad to enable. Back-end: set ImGuiBackendFlags_HasGamepad and fill the io.NavInputs[] fields before calling NewFrame(). Note that io.NavInputs[] is cleared by EndFrame().
 // Read instructions in imgui.cpp for more details. Download PNG/PSD at http://goo.gl/9LgVZW.
->>>>>>> be225af4
 enum ImGuiNavInput_
 {
     // Gamepad Mapping
@@ -1077,11 +1061,7 @@
     float       GrabMinSize;                // Minimum width/height of a grab box for slider/scrollbar.
     float       GrabRounding;               // Radius of grabs corners rounding. Set to 0.0f to have rectangular slider grabs.
     ImVec2      ButtonTextAlign;            // Alignment of button text when button is larger than text. Defaults to (0.5f,0.5f) for horizontally+vertically centered.
-<<<<<<< HEAD
-    ImVec2      DisplayWindowPadding;       // Window positions are clamped to be visible within the display area by at least this amount. Only covers regular windows.
-=======
     ImVec2      DisplayWindowPadding;       // Window position are clamped to be visible within the display area by at least this amount. Only applies to regular windows.
->>>>>>> be225af4
     ImVec2      DisplaySafeAreaPadding;     // If you cannot see the edges of your screen (e.g. on a TV) increase the safe area padding. Apply to popups/tooltips as well regular windows. NB: Prefer configuring your TV sets correctly!
     float       MouseCursorScale;           // Scale software rendered mouse cursor (when io.MouseDrawCursor is enabled). May be removed later.
     bool        AntiAliasedLines;           // Enable anti-aliasing on lines/borders. Disable if you are really tight on CPU/GPU.
@@ -1103,11 +1083,7 @@
 
     ImGuiConfigFlags   ConfigFlags;         // = 0                  // See ImGuiConfigFlags_ enum. Set by user/application. Gamepad/keyboard navigation options, etc.
     ImGuiBackendFlags  BackendFlags;        // = 0                  // Set ImGuiBackendFlags_ enum. Set by imgui_impl_xxx files or custom back-end to communicate features supported by the back-end.
-<<<<<<< HEAD
-    ImVec2        DisplaySize;              // <unset>              // Display size, in pixels. For clamping windows positions.
-=======
     ImVec2        DisplaySize;              // <unset>              // Main display size, in pixels. For clamping windows positions.
->>>>>>> be225af4
     float         DeltaTime;                // = 1.0f/60.0f         // Time elapsed since last frame, in seconds.
     float         IniSavingRate;            // = 5.0f               // Minimum time between saving positions/sizes to .ini file, in seconds.
     const char*   IniFilename;              // = "imgui.ini"        // Path to .ini file. Set NULL to disable automatic .ini loading/saving, if e.g. you want to manually load/save from memory.
@@ -1129,14 +1105,9 @@
     ImVec2        DisplayVisibleMax;        // <unset> (0.0f,0.0f)  // [obsolete: just use io.DisplaySize] If the values are the same, we defaults to Min=(0.0f) and Max=DisplaySize
 
     // Miscellaneous configuration options
-<<<<<<< HEAD
-    bool          ConfigMacOSXBehaviors;        // = defined(__APPLE__) // OS X style: Text editing cursor movement using Alt instead of Ctrl, Shortcuts using Cmd/Super instead of Ctrl, Line/Text Start and End using Cmd+Arrows instead of Home/End, Double click selects by word instead of selecting whole text, Multi-selection in lists uses Cmd/Super instead of Ctrl (was called io.OptMacOSXBehaviors prior to 1.63)
-    bool          ConfigCursorBlink;            // = true           // Set to false to disable blinking cursor, for users who consider it distracting. (was called: io.OptCursorBlink prior to 1.63)
-=======
     bool          MouseDrawCursor;              // = false          // Request ImGui to draw a mouse cursor for you (if you are on a platform without a mouse cursor). Cannot be easily renamed to 'io.ConfigXXX' because this is frequently used by back-end implementations.
     bool          ConfigMacOSXBehaviors;        // = defined(__APPLE__) // OS X style: Text editing cursor movement using Alt instead of Ctrl, Shortcuts using Cmd/Super instead of Ctrl, Line/Text Start and End using Cmd+Arrows instead of Home/End, Double click selects by word instead of selecting whole text, Multi-selection in lists uses Cmd/Super instead of Ctrl (was called io.OptMacOSXBehaviors prior to 1.63)
     bool          ConfigInputTextCursorBlink;   // = true           // Set to false to disable blinking cursor, for users who consider it distracting. (was called: io.OptCursorBlink prior to 1.63)
->>>>>>> be225af4
     bool          ConfigResizeWindowsFromEdges; // = false          // [BETA] Enable resizing of windows from their edges and from the lower-left corner. This requires (io.BackendFlags & ImGuiBackendFlags_HasMouseCursors) because it needs mouse cursor feedback. (This used to be the ImGuiWindowFlags_ResizeFromAnySide flag)
 
     //------------------------------------------------------------------
@@ -1171,10 +1142,6 @@
     bool        MouseDown[5];                   // Mouse buttons: 0=left, 1=right, 2=middle + extras. ImGui itself mostly only uses left button (BeginPopupContext** are using right button). Others buttons allows us to track if the mouse is being used by your application + available to user as a convenience via IsMouse** API.
     float       MouseWheel;                     // Mouse wheel Vertical: 1 unit scrolls about 5 lines text.
     float       MouseWheelH;                    // Mouse wheel Horizontal. Most users don't have a mouse with an horizontal wheel, may not be filled by all back-ends.
-<<<<<<< HEAD
-    bool        MouseDrawCursor;                // Request ImGui to draw a mouse cursor for you (if you are on a platform without a mouse cursor).
-=======
->>>>>>> be225af4
     bool        KeyCtrl;                        // Keyboard modifier pressed: Control
     bool        KeyShift;                       // Keyboard modifier pressed: Shift
     bool        KeyAlt;                         // Keyboard modifier pressed: Alt
