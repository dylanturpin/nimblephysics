/*
 * Copyright (c) 2013, Georgia Tech Research Corporation
 * All rights reserved.
 *
 * Author(s): Jeongseok Lee <jslee02@gmail.com>
 *
 * Georgia Tech Graphics Lab and Humanoid Robotics Lab
 *
 * Directed by Prof. C. Karen Liu and Prof. Mike Stilman
 * <karenliu@cc.gatech.edu> <mstilman@cc.gatech.edu>
 *
 * This file is provided under the following "BSD-style" License:
 *   Redistribution and use in source and binary forms, with or
 *   without modification, are permitted provided that the following
 *   conditions are met:
 *   * Redistributions of source code must retain the above copyright
 *     notice, this list of conditions and the following disclaimer.
 *   * Redistributions in binary form must reproduce the above
 *     copyright notice, this list of conditions and the following
 *     disclaimer in the documentation and/or other materials provided
 *     with the distribution.
 *   THIS SOFTWARE IS PROVIDED BY THE COPYRIGHT HOLDERS AND
 *   CONTRIBUTORS "AS IS" AND ANY EXPRESS OR IMPLIED WARRANTIES,
 *   INCLUDING, BUT NOT LIMITED TO, THE IMPLIED WARRANTIES OF
 *   MERCHANTABILITY AND FITNESS FOR A PARTICULAR PURPOSE ARE
 *   DISCLAIMED. IN NO EVENT SHALL THE COPYRIGHT HOLDER OR
 *   CONTRIBUTORS BE LIABLE FOR ANY DIRECT, INDIRECT, INCIDENTAL,
 *   SPECIAL, EXEMPLARY, OR CONSEQUENTIAL DAMAGES (INCLUDING, BUT NOT
 *   LIMITED TO, PROCUREMENT OF SUBSTITUTE GOODS OR SERVICES; LOSS OF
 *   USE, DATA, OR PROFITS; OR BUSINESS INTERRUPTION) HOWEVER CAUSED
 *   AND ON ANY THEORY OF LIABILITY, WHETHER IN CONTRACT, STRICT
 *   LIABILITY, OR TORT (INCLUDING NEGLIGENCE OR OTHERWISE) ARISING IN
 *   ANY WAY OUT OF THE USE OF THIS SOFTWARE, EVEN IF ADVISED OF THE
 *   POSSIBILITY OF SUCH DAMAGE.
 */

#include <algorithm>
#include <string>
#include <vector>

#include <Eigen/Dense>

#include "dart/config.h"
#include "dart/common/Console.h"
#ifdef HAVE_BULLET_COLLISION
  #include "dart/collision/bullet/BulletCollisionDetector.h"
#endif
#include "dart/collision/dart/DARTCollisionDetector.h"
#include "dart/collision/fcl/FCLCollisionDetector.h"
#include "dart/collision/fcl_mesh/FCLMeshCollisionDetector.h"
#include "dart/constraint/ConstraintDynamics.h"
#include "dart/dynamics/BodyNode.h"
#include "dart/dynamics/BoxShape.h"
#include "dart/dynamics/CylinderShape.h"
#include "dart/dynamics/EllipsoidShape.h"
#include "dart/dynamics/PlaneShape.h"
#include "dart/dynamics/MeshShape.h"
#include "dart/dynamics/WeldJoint.h"
#include "dart/dynamics/PrismaticJoint.h"
#include "dart/dynamics/RevoluteJoint.h"
#include "dart/dynamics/ScrewJoint.h"
#include "dart/dynamics/TranslationalJoint.h"
#include "dart/dynamics/BallJoint.h"
#include "dart/dynamics/FreeJoint.h"
#include "dart/dynamics/EulerJoint.h"
#include "dart/dynamics/UniversalJoint.h"
#include "dart/dynamics/Skeleton.h"
#include "dart/dynamics/Marker.h"
#include "dart/simulation/World.h"
#include "dart/utils/SkelParser.h"
#include "dart/utils/Paths.h"

namespace dart {
namespace utils {

simulation::World* SkelParser::readSkelFile(const std::string& _filename) {
  //--------------------------------------------------------------------------
  // Load xml and create Document
  tinyxml2::XMLDocument _dartFile;
  try {
    openXMLFile(_dartFile, _filename.c_str());
  } catch(std::exception const& e) {
    printf("LoadFile Fails: %s\n", e.what());
    return NULL;
  }

  //--------------------------------------------------------------------------
  // Load DART
  tinyxml2::XMLElement* dartElement = NULL;
  dartElement = _dartFile.FirstChildElement("skel");
  if (dartElement == NULL)
    return NULL;

  //--------------------------------------------------------------------------
  // Load World
  tinyxml2::XMLElement* worldElement = NULL;
  worldElement = dartElement->FirstChildElement("world");
  if (worldElement == NULL)
    return NULL;

  simulation::World* newWorld = readWorld(worldElement);

  return newWorld;
}

dynamics::Skeleton* SkelParser::readSkeleton(const std::string& _filename)
{
  //--------------------------------------------------------------------------
  // Load xml and create Document
  tinyxml2::XMLDocument _dartFile;
  try
  {
      openXMLFile(_dartFile, _filename.c_str());
  }
  catch(std::exception const& e)
  {
      std::cout << "LoadFile Fails: " << e.what() << std::endl;
      return NULL;
  }

  //--------------------------------------------------------------------------
  // Load Skel file
  tinyxml2::XMLElement* skeElement = NULL;
  skeElement = _dartFile.FirstChildElement("skel");
  if (skeElement == NULL)
      return NULL;

  //--------------------------------------------------------------------------
  // Load skeleton
  tinyxml2::XMLElement* skeletonElement = NULL;
  skeletonElement = skeElement->FirstChildElement("skeleton");
  if (skeletonElement == NULL)
      return NULL;

  dynamics::Skeleton* newSkeleton = readSkeleton(skeletonElement);

<<<<<<< HEAD
=======
  // Initialize skeleto to be ready for use
  newSkeleton->init();

>>>>>>> 98340892
  return newSkeleton;
}

simulation::World* SkelParser::readWorld(tinyxml2::XMLElement* _worldElement) {
  assert(_worldElement != NULL);

  // Create a world
  simulation::World* newWorld = new simulation::World;

  //--------------------------------------------------------------------------
  // Load physics
  tinyxml2::XMLElement* physicsElement = NULL;
  physicsElement = _worldElement->FirstChildElement("physics");
  if (physicsElement != NULL) {
    // Time step
    tinyxml2::XMLElement* timeStepElement = NULL;
    timeStepElement = physicsElement->FirstChildElement("time_step");
    if (timeStepElement != NULL) {
      std::string strTimeStep = timeStepElement->GetText();
      double timeStep = toDouble(strTimeStep);
      newWorld->setTimeStep(timeStep);
    }

    // Gravity
    tinyxml2::XMLElement* gravityElement = NULL;
    gravityElement = physicsElement->FirstChildElement("gravity");
    if (gravityElement != NULL) {
      std::string strGravity = gravityElement->GetText();
      Eigen::Vector3d gravity = toVector3d(strGravity);
      newWorld->setGravity(gravity);
    }

    // Collision detector
    if (hasElement(physicsElement, "collision_detector")) {
      std::string strCD = getValueString(physicsElement, "collision_detector");
      if (strCD == "fcl_mesh") {
        newWorld->getConstraintHandler()->setCollisionDetector(
              new collision::FCLMeshCollisionDetector());
      } else if (strCD == "fcl") {
        newWorld->getConstraintHandler()->setCollisionDetector(
              new collision::FCLCollisionDetector());
      } else if (strCD == "dart") {
        newWorld->getConstraintHandler()->setCollisionDetector(
              new collision::DARTCollisionDetector());
#ifdef HAVE_BULLET_COLLISION
      } else if (strCD == "bullet") {
              newWorld->getConstraintHandler()->setCollisionDetector(
                    new collision::BulletCollisionDetector());
#endif
      } else {
        dtwarn << "Unknown collision detector[" << strCD << "]. "
               << "Default collision detector[fcl] will be loaded."
               << std::endl;
      }
    }
  }

  //--------------------------------------------------------------------------
  // Load skeletons
  ElementEnumerator skeletonElements(_worldElement, "skeleton");
  while (skeletonElements.next()) {
    dynamics::Skeleton* newSkeleton = readSkeleton(skeletonElements.get());

    newWorld->addSkeleton(newSkeleton);
  }

  return newWorld;
}

dynamics::Skeleton* SkelParser::readSkeleton(
    tinyxml2::XMLElement* _skeletonElement) {
  assert(_skeletonElement != NULL);

  dynamics::Skeleton* newSkeleton = new dynamics::Skeleton;
  Eigen::Isometry3d skeletonFrame = Eigen::Isometry3d::Identity();

  //--------------------------------------------------------------------------
  // Name attribute
  std::string name = getAttribute(_skeletonElement, "name");
  newSkeleton->setName(name);

  //--------------------------------------------------------------------------
  // transformation
  if (hasElement(_skeletonElement, "transformation")) {
    Eigen::Isometry3d W =
        getValueIsometry3d(_skeletonElement, "transformation");
    skeletonFrame = W;
  }

  //--------------------------------------------------------------------------
  // immobile attribute
  tinyxml2::XMLElement* mobileElement = NULL;
  mobileElement = _skeletonElement->FirstChildElement("mobile");
  if (mobileElement != NULL) {
    std::string stdMobile = mobileElement->GetText();
    bool mobile = toBool(stdMobile);
    newSkeleton->setMobile(mobile);
  }

  //--------------------------------------------------------------------------
  // Bodies
  ElementEnumerator bodies(_skeletonElement, "body");
  std::vector<SkelBodyNode,
      Eigen::aligned_allocator<SkelBodyNode> > skelBodyNodes;
  while (bodies.next()) {
    SkelBodyNode newSkelBodyNode
        = readBodyNode(bodies.get(), newSkeleton, skeletonFrame);
    assert(newSkelBodyNode.bodyNode);
    skelBodyNodes.push_back(newSkelBodyNode);
  }

  //--------------------------------------------------------------------------
  // Joints
  ElementEnumerator joints(_skeletonElement, "joint");
  while (joints.next()) {
    readJoint(joints.get(), skelBodyNodes);
  }

  //--------------------------------------------------------------------------
  // Add FreeJoint to the body node that doesn't have parent joint
  for (unsigned int i = 0; i < skelBodyNodes.size(); ++i) {
    dynamics::BodyNode* bodyNode = skelBodyNodes[i].bodyNode;

    if (bodyNode->getParentJoint() == NULL) {
      // If this link has no parent joint, then we add 6-dof free joint.
      dynamics::FreeJoint* newFreeJoint = new dynamics::FreeJoint;

      newFreeJoint->setTransformFromParentBodyNode(
            bodyNode->getWorldTransform());
      newFreeJoint->setTransformFromChildBodyNode(
            Eigen::Isometry3d::Identity());

      bodyNode->setParentJoint(newFreeJoint);
    }
  }

  for (std::vector<SkelBodyNode,
       Eigen::aligned_allocator<SkelBodyNode> >::iterator it =
       skelBodyNodes.begin(); it != skelBodyNodes.end(); ++it)
    newSkeleton->addBodyNode((*it).bodyNode);

  return newSkeleton;
}

SkelParser::SkelBodyNode SkelParser::readBodyNode(
    tinyxml2::XMLElement* _bodyNodeElement,
    dynamics::Skeleton* _skeleton,
    const Eigen::Isometry3d& _skeletonFrame) {
  assert(_bodyNodeElement != NULL);
  assert(_skeleton != NULL);

  dynamics::BodyNode* newBodyNode = new dynamics::BodyNode;
  Eigen::Isometry3d initTransform = Eigen::Isometry3d::Identity();

  // Name attribute
  std::string name = getAttribute(_bodyNodeElement, "name");
  newBodyNode->setName(name);

  //--------------------------------------------------------------------------
  // gravity
  if (hasElement(_bodyNodeElement, "gravity")) {
    bool gravityMode = getValueBool(_bodyNodeElement, "gravity");
    newBodyNode->setGravityMode(gravityMode);
  }

  //--------------------------------------------------------------------------
  // self_collide
  //    if (hasElement(_bodyElement, "self_collide"))
  //    {
  //        bool gravityMode = getValueBool(_bodyElement, "self_collide");
  //    }

  //--------------------------------------------------------------------------
  // transformation
  if (hasElement(_bodyNodeElement, "transformation")) {
    Eigen::Isometry3d W =
        getValueIsometry3d(_bodyNodeElement, "transformation");
    initTransform = _skeletonFrame * W;
  } else {
    initTransform = _skeletonFrame;
  }

  //--------------------------------------------------------------------------
  // visualization_shape
  ElementEnumerator vizShapes(_bodyNodeElement, "visualization_shape");
  while (vizShapes.next()) {
    dynamics::Shape* newShape
        = readShape(vizShapes.get());

    newBodyNode->addVisualizationShape(newShape);
  }

  //--------------------------------------------------------------------------
  // visualization_shape
  ElementEnumerator collShapes(_bodyNodeElement, "collision_shape");
  while (collShapes.next()) {
    dynamics::Shape* newShape
        = readShape(collShapes.get());

    newBodyNode->addCollisionShape(newShape);
  }

  //--------------------------------------------------------------------------
  // inertia
  if (hasElement(_bodyNodeElement, "inertia")) {
    tinyxml2::XMLElement* inertiaElement =
        getElement(_bodyNodeElement, "inertia");

    // mass
    double mass = getValueDouble(inertiaElement, "mass");
    newBodyNode->setMass(mass);

    // moment of inertia
    if (hasElement(inertiaElement, "moment_of_inertia")) {
      tinyxml2::XMLElement* moiElement
          = getElement(inertiaElement, "moment_of_inertia");

      double ixx = getValueDouble(moiElement, "ixx");
      double iyy = getValueDouble(moiElement, "iyy");
      double izz = getValueDouble(moiElement, "izz");

      double ixy = getValueDouble(moiElement, "ixy");
      double ixz = getValueDouble(moiElement, "ixz");
      double iyz = getValueDouble(moiElement, "iyz");

      newBodyNode->setInertia(ixx, iyy, izz, ixy, ixz, iyz);
    } else if (newBodyNode->getVisualizationShape(0) != 0) {
      Eigen::Matrix3d Ic =
          newBodyNode->getVisualizationShape(0)->computeInertia(mass);

      newBodyNode->setInertia(Ic(0, 0), Ic(1, 1), Ic(2, 2),
                              Ic(0, 1), Ic(0, 2), Ic(1, 2));
    }

    // offset
    if (hasElement(inertiaElement, "offset")) {
      Eigen::Vector3d offset = getValueVector3d(inertiaElement, "offset");
      newBodyNode->setLocalCOM(offset);
    }
  }

  //--------------------------------------------------------------------------
  // marker
  ElementEnumerator markers(_bodyNodeElement, "marker");
  while (markers.next())
  {
    dynamics::Marker* newMarker = readMarker(markers.get(), newBodyNode);
    newBodyNode->addMarker(newMarker);
  }

  SkelBodyNode skelBodyNode;
  skelBodyNode.bodyNode = newBodyNode;
  skelBodyNode.initTransform = initTransform;

  return skelBodyNode;
}

dynamics::Shape* SkelParser::readShape(tinyxml2::XMLElement* vizEle) {
  dynamics::Shape* newShape = NULL;

  // Geometry
  assert(hasElement(vizEle, "geometry"));
  tinyxml2::XMLElement* geometryEle = getElement(vizEle, "geometry");

  if (hasElement(geometryEle, "box")) {
    tinyxml2::XMLElement* boxEle       = getElement(geometryEle, "box");
    Eigen::Vector3d       size         = getValueVector3d(boxEle, "size");
    newShape = new dynamics::BoxShape(size);
  } else if (hasElement(geometryEle, "ellipsoid")) {
    tinyxml2::XMLElement* ellipsoidEle = getElement(geometryEle, "ellipsoid");
    Eigen::Vector3d       size         = getValueVector3d(ellipsoidEle, "size");
    newShape = new dynamics::EllipsoidShape(size);
  } else if (hasElement(geometryEle, "cylinder")) {
    tinyxml2::XMLElement* cylinderEle  = getElement(geometryEle, "cylinder");
    double                radius       = getValueDouble(cylinderEle, "radius");
    double                height       = getValueDouble(cylinderEle, "height");
    newShape = new dynamics::CylinderShape(radius, height);
  } else if (hasElement(geometryEle, "plane")) {
    tinyxml2::XMLElement* planeEle     = getElement(geometryEle, "plane");
    Eigen::Vector3d       normal       = getValueVector3d(planeEle, "normal");
    Eigen::Vector3d       point        = getValueVector3d(planeEle, "point");
    newShape = new dynamics::PlaneShape(normal, point);
  } else if (hasElement(geometryEle, "mesh")) {
    tinyxml2::XMLElement* meshEle      = getElement(geometryEle, "mesh");
    std::string           filename     = getValueString(meshEle, "file_name");
    Eigen::Vector3d       scale        = getValueVector3d(meshEle, "scale");
    // TODO(JS): Do we assume that all mesh files place at DART_DATA_PATH?
    const aiScene* model = dynamics::MeshShape::loadMesh(DART_DATA_PATH +
                                                         filename);
    if (model) {
      newShape = new dynamics::MeshShape(scale, model);
    } else {
      dterr << "Fail to load model[" << filename << "]." << std::endl;
    }
  } else {
    dterr << "Unknown visualization shape.\n";
    assert(0);
  }

  // transformation
  if (hasElement(vizEle, "transformation")) {
    Eigen::Isometry3d W = getValueIsometry3d(vizEle, "transformation");
    newShape->setLocalTransform(W);
  }

  // color
  if (hasElement(vizEle, "color")) {
    Eigen::Vector3d color = getValueVector3d(vizEle, "color");
    newShape->setColor(color);
  }

  return newShape;
}

dynamics::Marker* SkelParser::readMarker(tinyxml2::XMLElement* _markerElement,
                                         dynamics::BodyNode* _bodyNode)
{
  // Name attribute
  std::string name = getAttribute(_markerElement, "name");

  // offset
  Eigen::Vector3d offset = Eigen::Vector3d::Zero();
  if (hasElement(_markerElement, "offset"))
    offset = getValueVector3d(_markerElement, "offset");

  dynamics::Marker* newMarker = new dynamics::Marker(name, offset, _bodyNode);

  return newMarker;
}

dynamics::Joint* SkelParser::readJoint(
    tinyxml2::XMLElement* _jointElement,
    const std::vector<SkelBodyNode,
        Eigen::aligned_allocator<SkelBodyNode> >& _skelBodyNodes) {
  assert(_jointElement != NULL);

  dynamics::Joint* newJoint = NULL;

  //--------------------------------------------------------------------------
  // Type attribute
  std::string type = getAttribute(_jointElement, "type");
  assert(!type.empty());
  if (type == std::string("weld"))
    newJoint = readWeldJoint(_jointElement);
  if (type == std::string("prismatic"))
    newJoint = readPrismaticJoint(_jointElement);
  if (type == std::string("revolute"))
    newJoint = readRevoluteJoint(_jointElement);
  if (type == std::string("universal"))
    newJoint = readUniversalJoint(_jointElement);
  if (type == std::string("ball"))
    newJoint = readBallJoint(_jointElement);
  if (type == std::string("euler"))
    newJoint = readEulerJoint(_jointElement);
  if (type == std::string("translational"))
    newJoint = readTranslationalJoint(_jointElement);
  if (type == std::string("free"))
    newJoint = readFreeJoint(_jointElement);
  assert(newJoint != NULL);

  //--------------------------------------------------------------------------
  // Name attribute
  std::string name = getAttribute(_jointElement, "name");
  newJoint->setName(name);

  //--------------------------------------------------------------------------
  // parent
  SkelBodyNode skelParentBodyNode;
  skelParentBodyNode.bodyNode = NULL;
  skelParentBodyNode.initTransform = Eigen::Isometry3d::Identity();

  if (hasElement(_jointElement, "parent")) {
    std::string strParent = getValueString(_jointElement, "parent");

    if (strParent != std::string("world")) {
      for (std::vector<SkelBodyNode,
           Eigen::aligned_allocator<SkelBodyNode> >::const_iterator it =
           _skelBodyNodes.begin(); it != _skelBodyNodes.end(); ++it)
        if ((*it).bodyNode->getName() == strParent) {
          skelParentBodyNode = (*it);
          break;
        }

      if (skelParentBodyNode.bodyNode == NULL) {
        dterr << "Can't find the parent body ["
              << strParent
              << "] of the joint ["
              << newJoint->getName()
              << "]. " << std::endl;
        assert(0);
      }
    }
  } else {
    dterr << "No parent body.\n";
    assert(0);
  }

  //--------------------------------------------------------------------------
  // child
  SkelBodyNode skelChildBodyNode;
  skelChildBodyNode.bodyNode = NULL;
  skelChildBodyNode.initTransform = Eigen::Isometry3d::Identity();

  if (hasElement(_jointElement, "child")) {
    std::string strChild = getValueString(_jointElement, "child");

    for (std::vector<SkelBodyNode,
         Eigen::aligned_allocator<SkelBodyNode> >::const_iterator it =
         _skelBodyNodes.begin(); it != _skelBodyNodes.end(); ++it) {
      if ((*it).bodyNode->getName() == strChild) {
        skelChildBodyNode = (*it);
        break;
      }
    }

    if (skelChildBodyNode.bodyNode == NULL) {
      dterr << "Can't find the child body ["
            << strChild
            << "] of the joint ["
            << newJoint->getName()
            << "]. " << std::endl;
      assert(0);
    }
  } else {
    dterr << "Set child body node for " << newJoint->getName() << "."
          << std::endl;
    assert(0);
  }

  skelChildBodyNode.bodyNode->setParentJoint(newJoint);

  if (skelParentBodyNode.bodyNode)
    skelParentBodyNode.bodyNode->addChildBodyNode(skelChildBodyNode.bodyNode);

  //--------------------------------------------------------------------------
  // transformation
  Eigen::Isometry3d parentWorld = Eigen::Isometry3d::Identity();
  Eigen::Isometry3d childToJoint = Eigen::Isometry3d::Identity();
  Eigen::Isometry3d childWorld = skelChildBodyNode.initTransform;
  if (skelParentBodyNode.bodyNode)
    parentWorld = skelParentBodyNode.initTransform;
  if (hasElement(_jointElement, "transformation"))
    childToJoint = getValueIsometry3d(_jointElement, "transformation");
  Eigen::Isometry3d parentToJoint =
      parentWorld.inverse()*childWorld*childToJoint;
  newJoint->setTransformFromChildBodyNode(childToJoint);
  newJoint->setTransformFromParentBodyNode(parentToJoint);

  return newJoint;
}

dynamics::WeldJoint* SkelParser::readWeldJoint(
    tinyxml2::XMLElement* _jointElement) {
  assert(_jointElement != NULL);

  dynamics::WeldJoint* newWeldJoint = new dynamics::WeldJoint;

  return newWeldJoint;
}

dynamics::RevoluteJoint* SkelParser::readRevoluteJoint(
    tinyxml2::XMLElement* _jointElement) {
  assert(_jointElement != NULL);

  dynamics::RevoluteJoint* newRevoluteJoint = new dynamics::RevoluteJoint;

  //--------------------------------------------------------------------------
  // axis
  if (hasElement(_jointElement, "axis")) {
    tinyxml2::XMLElement* axisElement
        = getElement(_jointElement, "axis");

    // xyz
    Eigen::Vector3d xyz = getValueVector3d(axisElement, "xyz");
    newRevoluteJoint->setAxis(xyz);

    // damping
    if (hasElement(axisElement, "damping")) {
      double damping = getValueDouble(axisElement, "damping");
      newRevoluteJoint->setDampingCoefficient(0, damping);
    }

    // limit
    if (hasElement(axisElement, "limit")) {
      tinyxml2::XMLElement* limitElement
          = getElement(axisElement, "limit");

      // lower
      if (hasElement(limitElement, "lower")) {
        double lower = getValueDouble(limitElement, "lower");
        newRevoluteJoint->getGenCoord(0)->setConfigMin(lower);
      }

      // upper
      if (hasElement(limitElement, "upper")) {
        double upper = getValueDouble(limitElement, "upper");
        newRevoluteJoint->getGenCoord(0)->setConfigMax(upper);
      }
    }
  } else {
    assert(0);
  }

  //--------------------------------------------------------------------------
  // init_pos
  if (hasElement(_jointElement, "init_pos")) {
    double init_pos = getValueDouble(_jointElement, "init_pos");
    Eigen::VectorXd ipos = Eigen::VectorXd(1);
    ipos << init_pos;
    newRevoluteJoint->setConfigs(ipos, false, false, false);
  }

  //--------------------------------------------------------------------------
  // init_vel
  if (hasElement(_jointElement, "init_vel")) {
    double init_vel = getValueDouble(_jointElement, "init_vel");
    Eigen::VectorXd ivel = Eigen::VectorXd(1);
    ivel << init_vel;
    newRevoluteJoint->setGenVels(ivel, false, false);
  }

  return newRevoluteJoint;
}

dynamics::PrismaticJoint* SkelParser::readPrismaticJoint(
    tinyxml2::XMLElement* _jointElement) {
  assert(_jointElement != NULL);

  dynamics::PrismaticJoint* newPrismaticJoint = new dynamics::PrismaticJoint;

  //--------------------------------------------------------------------------
  // axis
  if (hasElement(_jointElement, "axis")) {
    tinyxml2::XMLElement* axisElement
        = getElement(_jointElement, "axis");

    // xyz
    Eigen::Vector3d xyz = getValueVector3d(axisElement, "xyz");
    newPrismaticJoint->setAxis(xyz);

    // damping
    if (hasElement(axisElement, "damping")) {
      double damping = getValueDouble(axisElement, "damping");
      newPrismaticJoint->setDampingCoefficient(0, damping);
    }

    // limit
    if (hasElement(axisElement, "limit")) {
      tinyxml2::XMLElement* limitElement
          = getElement(axisElement, "limit");

      // lower
      if (hasElement(limitElement, "lower")) {
        double lower = getValueDouble(limitElement, "lower");
        newPrismaticJoint->getGenCoord(0)->setConfigMin(lower);
      }

      // upper
      if (hasElement(limitElement, "upper")) {
        double upper = getValueDouble(limitElement, "upper");
        newPrismaticJoint->getGenCoord(0)->setConfigMax(upper);
      }
    }
  } else {
    assert(0);
  }

  //--------------------------------------------------------------------------
  // init_pos
  if (hasElement(_jointElement, "init_pos")) {
    double init_pos = getValueDouble(_jointElement, "init_pos");
    Eigen::VectorXd ipos = Eigen::VectorXd(1);
    ipos << init_pos;
    newPrismaticJoint->setConfigs(ipos, false, false, false);
  }

  //--------------------------------------------------------------------------
  // init_vel
  if (hasElement(_jointElement, "init_vel")) {
    double init_vel = getValueDouble(_jointElement, "init_vel");
    Eigen::VectorXd ivel = Eigen::VectorXd(1);
    ivel << init_vel;
    newPrismaticJoint->setGenVels(ivel, false, false);
  }

  return newPrismaticJoint;
}

dynamics::ScrewJoint* SkelParser::readScrewJoint(
    tinyxml2::XMLElement* _jointElement) {
  assert(_jointElement != NULL);

  dynamics::ScrewJoint* newScrewJoint = new dynamics::ScrewJoint;

  //--------------------------------------------------------------------------
  // axis
  if (hasElement(_jointElement, "axis")) {
    tinyxml2::XMLElement* axisElement
        = getElement(_jointElement, "axis");

    // xyz
    Eigen::Vector3d xyz = getValueVector3d(axisElement, "xyz");
    newScrewJoint->setAxis(xyz);

    // pitch
    if (hasElement(axisElement, "pitch")) {
      double pitch = getValueDouble(axisElement, "pitch");
      newScrewJoint->setPitch(pitch);
    }

    // damping
    if (hasElement(axisElement, "damping")) {
      double damping = getValueDouble(axisElement, "damping");
      newScrewJoint->setDampingCoefficient(0, damping);
    }

    // limit
    if (hasElement(axisElement, "limit")) {
      tinyxml2::XMLElement* limitElement
          = getElement(axisElement, "limit");

      // lower
      if (hasElement(limitElement, "lower")) {
        double lower = getValueDouble(limitElement, "lower");
        newScrewJoint->getGenCoord(0)->setConfigMin(lower);
      }

      // upper
      if (hasElement(limitElement, "upper")) {
        double upper = getValueDouble(limitElement, "upper");
        newScrewJoint->getGenCoord(0)->setConfigMax(upper);
      }
    }
  } else {
    assert(0);
  }

  //--------------------------------------------------------------------------
  // init_pos
  if (hasElement(_jointElement, "init_pos")) {
    double init_pos = getValueDouble(_jointElement, "init_pos");
    Eigen::VectorXd ipos = Eigen::VectorXd(1);
    ipos << init_pos;
    newScrewJoint->setConfigs(ipos, false, false, false);
  }

  //--------------------------------------------------------------------------
  // init_vel
  if (hasElement(_jointElement, "init_vel")) {
    double init_vel = getValueDouble(_jointElement, "init_vel");
    Eigen::VectorXd ivel = Eigen::VectorXd(1);
    ivel << init_vel;
    newScrewJoint->setGenVels(ivel, false, false);
  }

  return newScrewJoint;
}

dynamics::UniversalJoint* SkelParser::readUniversalJoint(
    tinyxml2::XMLElement* _jointElement) {
  assert(_jointElement != NULL);

  dynamics::UniversalJoint* newUniversalJoint = new dynamics::UniversalJoint;

  //--------------------------------------------------------------------------
  // axis
  if (hasElement(_jointElement, "axis")) {
    tinyxml2::XMLElement* axisElement
        = getElement(_jointElement, "axis");

    // xyz
    Eigen::Vector3d xyz = getValueVector3d(axisElement, "xyz");
    newUniversalJoint->setAxis1(xyz);

    // damping
    if (hasElement(axisElement, "damping")) {
      double damping = getValueDouble(axisElement, "damping");
      newUniversalJoint->setDampingCoefficient(0, damping);
    }

    // limit
    if (hasElement(axisElement, "limit")) {
      tinyxml2::XMLElement* limitElement
          = getElement(axisElement, "limit");

      // lower
      if (hasElement(limitElement, "lower")) {
        double lower = getValueDouble(limitElement, "lower");
        newUniversalJoint->getGenCoord(0)->setConfigMin(lower);
      }

      // upper
      if (hasElement(limitElement, "upper")) {
        double upper = getValueDouble(limitElement, "upper");
        newUniversalJoint->getGenCoord(0)->setConfigMax(upper);
      }
    }
  } else {
    assert(0);
  }

  //--------------------------------------------------------------------------
  // axis2
  if (hasElement(_jointElement, "axis2")) {
    tinyxml2::XMLElement* axis2Element
        = getElement(_jointElement, "axis2");

    // xyz
    Eigen::Vector3d xyz = getValueVector3d(axis2Element, "xyz");
    newUniversalJoint->setAxis2(xyz);

    // damping
    if (hasElement(axis2Element, "damping")) {
      double damping = getValueDouble(axis2Element, "damping");
      newUniversalJoint->setDampingCoefficient(1, damping);
    }

    // limit
    if (hasElement(axis2Element, "limit")) {
      tinyxml2::XMLElement* limitElement
          = getElement(axis2Element, "limit");

      // lower
      if (hasElement(limitElement, "lower")) {
        double lower = getValueDouble(limitElement, "lower");
        newUniversalJoint->getGenCoord(1)->setConfigMin(lower);
      }

      // upper
      if (hasElement(limitElement, "upper")) {
        double upper = getValueDouble(limitElement, "upper");
        newUniversalJoint->getGenCoord(1)->setConfigMax(upper);
      }
    }
  } else {
    assert(0);
  }

  //--------------------------------------------------------------------------
  // init_pos
  if (hasElement(_jointElement, "init_pos")) {
    Eigen::Vector2d init_pos = getValueVector2d(_jointElement, "init_pos");
    newUniversalJoint->setConfigs(init_pos, false, false, false);
  }

  //--------------------------------------------------------------------------
  // init_vel
  if (hasElement(_jointElement, "init_vel")) {
    Eigen::Vector2d init_vel = getValueVector2d(_jointElement, "init_vel");
    newUniversalJoint->setGenVels(init_vel, false, false);
  }

  return newUniversalJoint;
}

dynamics::BallJoint* SkelParser::readBallJoint(
    tinyxml2::XMLElement* _jointElement) {
  assert(_jointElement != NULL);

  dynamics::BallJoint* newBallJoint = new dynamics::BallJoint;

  //--------------------------------------------------------------------------
  // init_pos
  if (hasElement(_jointElement, "init_pos")) {
    Eigen::Vector3d init_pos = getValueVector3d(_jointElement, "init_pos");
    newBallJoint->setConfigs(init_pos, false, false, false);
  }

  //--------------------------------------------------------------------------
  // init_vel
  if (hasElement(_jointElement, "init_vel")) {
    Eigen::Vector3d init_vel = getValueVector3d(_jointElement, "init_vel");
    newBallJoint->setGenVels(init_vel, false, false);
  }

  return newBallJoint;
}

dynamics::EulerJoint* SkelParser::readEulerJoint(
    tinyxml2::XMLElement* _jointElement) {
  assert(_jointElement != NULL);

  dynamics::EulerJoint* newEulerJoint = new dynamics::EulerJoint;

  //--------------------------------------------------------------------------
  // axis order
  std::string order = getValueString(_jointElement, "axis_order");
  if (order == "xyz") {
    newEulerJoint->setAxisOrder(dynamics::EulerJoint::AO_XYZ);
  } else if (order == "zyx") {
    newEulerJoint->setAxisOrder(dynamics::EulerJoint::AO_ZYX);
  } else {
    dterr << "Undefined Euler axis order\n";
    assert(0);
  }

  //--------------------------------------------------------------------------
  // axis
  if (hasElement(_jointElement, "axis")) {
    tinyxml2::XMLElement* axisElement
        = getElement(_jointElement, "axis");

    // damping
    if (hasElement(axisElement, "damping")) {
      double damping = getValueDouble(axisElement, "damping");
      newEulerJoint->setDampingCoefficient(0, damping);
    }

    // limit
    if (hasElement(axisElement, "limit")) {
      tinyxml2::XMLElement* limitElement
          = getElement(axisElement, "limit");

      // lower
      if (hasElement(limitElement, "lower")) {
        double lower = getValueDouble(limitElement, "lower");
        newEulerJoint->getGenCoord(0)->setConfigMin(lower);
      }

      // upper
      if (hasElement(limitElement, "upper")) {
        double upper = getValueDouble(limitElement, "upper");
        newEulerJoint->getGenCoord(0)->setConfigMax(upper);
      }
    }
  }

  //--------------------------------------------------------------------------
  // axis2
  if (hasElement(_jointElement, "axis2")) {
    tinyxml2::XMLElement* axis2Element
        = getElement(_jointElement, "axis2");

    // damping
    if (hasElement(axis2Element, "damping")) {
      double damping = getValueDouble(axis2Element, "damping");
      newEulerJoint->setDampingCoefficient(1, damping);
    }

    // limit
    if (hasElement(axis2Element, "limit")) {
      tinyxml2::XMLElement* limitElement
          = getElement(axis2Element, "limit");

      // lower
      if (hasElement(limitElement, "lower")) {
        double lower = getValueDouble(limitElement, "lower");
        newEulerJoint->getGenCoord(1)->setConfigMin(lower);
      }

      // upper
      if (hasElement(limitElement, "upper")) {
        double upper = getValueDouble(limitElement, "upper");
        newEulerJoint->getGenCoord(1)->setConfigMax(upper);
      }
    }
  }

  //--------------------------------------------------------------------------
  // axis3
  if (hasElement(_jointElement, "axis3")) {
    tinyxml2::XMLElement* axis3Element
        = getElement(_jointElement, "axis3");

    // damping
    if (hasElement(axis3Element, "damping")) {
      double damping = getValueDouble(axis3Element, "damping");
      newEulerJoint->setDampingCoefficient(2, damping);
    }

    // limit
    if (hasElement(axis3Element, "limit")) {
      tinyxml2::XMLElement* limitElement
          = getElement(axis3Element, "limit");

      // lower
      if (hasElement(limitElement, "lower")) {
        double lower = getValueDouble(limitElement, "lower");
        newEulerJoint->getGenCoord(2)->setConfigMin(lower);
      }

      // upper
      if (hasElement(limitElement, "upper")) {
        double upper = getValueDouble(limitElement, "upper");
        newEulerJoint->getGenCoord(2)->setConfigMax(upper);
      }
    }
  }

  //--------------------------------------------------------------------------
  // init_pos
  if (hasElement(_jointElement, "init_pos")) {
    Eigen::Vector3d init_pos = getValueVector3d(_jointElement, "init_pos");
    newEulerJoint->setConfigs(init_pos, false, false, false);
  }

  //--------------------------------------------------------------------------
  // init_vel
  if (hasElement(_jointElement, "init_vel")) {
    Eigen::Vector3d init_vel = getValueVector3d(_jointElement, "init_vel");
    newEulerJoint->setGenVels(init_vel, false, false);
  }

  return newEulerJoint;
}

dynamics::TranslationalJoint* SkelParser::readTranslationalJoint(
    tinyxml2::XMLElement* _jointElement) {
  assert(_jointElement != NULL);

  dynamics::TranslationalJoint* newTranslationalJoint
      = new dynamics::TranslationalJoint;

  //--------------------------------------------------------------------------
  // init_pos
  if (hasElement(_jointElement, "init_pos")) {
    Eigen::Vector3d init_pos = getValueVector3d(_jointElement, "init_pos");
    newTranslationalJoint->setConfigs(init_pos, false, false, false);
  }

  //--------------------------------------------------------------------------
  // init_vel
  if (hasElement(_jointElement, "init_vel")) {
    Eigen::Vector3d init_vel = getValueVector3d(_jointElement, "init_vel");
    newTranslationalJoint->setGenVels(init_vel, false, false);
  }

  return newTranslationalJoint;
}

dynamics::FreeJoint* SkelParser::readFreeJoint(
    tinyxml2::XMLElement* _jointElement) {
  assert(_jointElement != NULL);

  dynamics::FreeJoint* newFreeJoint = new dynamics::FreeJoint;

  //--------------------------------------------------------------------------
  // init_pos
  if (hasElement(_jointElement, "init_pos")) {
    Eigen::Vector6d init_pos = getValueVector6d(_jointElement, "init_pos");
    newFreeJoint->setConfigs(init_pos, false, false, false);
  }

  //--------------------------------------------------------------------------
  // init_vel
  if (hasElement(_jointElement, "init_vel")) {
    Eigen::Vector6d init_vel = getValueVector6d(_jointElement, "init_vel");
    newFreeJoint->setConfigs(init_vel, false, false, false);
  }

  return newFreeJoint;
}

}  // namespace utils
}  // namespace dart<|MERGE_RESOLUTION|>--- conflicted
+++ resolved
@@ -134,12 +134,9 @@
 
   dynamics::Skeleton* newSkeleton = readSkeleton(skeletonElement);
 
-<<<<<<< HEAD
-=======
   // Initialize skeleto to be ready for use
   newSkeleton->init();
 
->>>>>>> 98340892
   return newSkeleton;
 }
 
