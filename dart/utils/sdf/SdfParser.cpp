--- conflicted
+++ resolved
@@ -32,7 +32,6 @@
 #include <map>
 #include <iostream>
 #include <fstream>
-<<<<<<< HEAD
 #include <string>
 #include <functional>
 
@@ -62,35 +61,10 @@
 #include "dart/utils/SkelParser.hpp"
 #include "dart/utils/XmlHelpers.hpp"
 #include "dart/utils/sdf/SdfParser.hpp"
-=======
-
-#include "dart/common/Console.h"
-#include "dart/dynamics/BodyNode.h"
-#include "dart/dynamics/BoxShape.h"
-#include "dart/dynamics/CylinderShape.h"
-#include "dart/dynamics/EllipsoidShape.h"
-#include "dart/dynamics/MeshShape.h"
-#include "dart/dynamics/WeldJoint.h"
-#include "dart/dynamics/PrismaticJoint.h"
-#include "dart/dynamics/RevoluteJoint.h"
-#include "dart/dynamics/ScrewJoint.h"
-#include "dart/dynamics/TranslationalJoint.h"
-#include "dart/dynamics/BallJoint.h"
-#include "dart/dynamics/FreeJoint.h"
-#include "dart/dynamics/EulerJoint.h"
-#include "dart/dynamics/UniversalJoint.h"
-#include "dart/dynamics/Skeleton.h"
-#include "dart/simulation/World.h"
-#include "dart/utils/SkelParser.h"
-#include "dart/common/LocalResourceRetriever.h"
-#include "dart/common/Uri.h"
-#include "dart/utils/sdf/SdfParser.h"
->>>>>>> 39c04b94
 
 namespace dart {
 namespace utils {
 
-<<<<<<< HEAD
 namespace SdfParser {
 
 namespace {
@@ -293,47 +267,11 @@
   }
 
   //--------------------------------------------------------------------------
-=======
-//==============================================================================
-simulation::WorldPtr SdfParser::readSdfFile(
-  const common::Uri& _fileUri, const common::ResourceRetrieverPtr& _retriever)
-{
-  return readSdfFile(_fileUri, getResourceRetriever(_retriever),
-    static_cast<simulation::WorldPtr (*)(
-      tinyxml2::XMLElement*, const std::string&,
-      const common::ResourceRetrieverPtr&)>(&SdfParser::readWorld));
-}
-
-//==============================================================================
-simulation::WorldPtr SdfParser::readSdfFile(
-    const common::Uri& _fileUri,
-    const common::ResourceRetrieverPtr& _retriever,
-    std::function<simulation::WorldPtr (
-      tinyxml2::XMLElement*, const std::string&,
-      const common::ResourceRetrieverPtr&)> xmlReader)
-{
-  //--------------------------------------------------------------------------
-  // Load xml and create Document
-  tinyxml2::XMLDocument _dartFile;
-  try
-  {
-    openXMLFile(_dartFile, _fileUri, _retriever);
-  }
-  catch(std::exception const& e)
-  {
-    dtwarn << "[SdfParser::readSdfFile] Loading file [" << _fileUri.toString()
-           << "] failed: " << e.what() << "\n";
-    return nullptr;
-  }
-
-  //--------------------------------------------------------------------------
->>>>>>> 39c04b94
   // Load DART
   tinyxml2::XMLElement* sdfElement = nullptr;
   sdfElement = _dartFile.FirstChildElement("sdf");
   if (sdfElement == nullptr)
     return nullptr;
-<<<<<<< HEAD
 
   //--------------------------------------------------------------------------
   // version attribute
@@ -366,53 +304,6 @@
 dynamics::SkeletonPtr readSkeleton(
     const common::Uri& fileUri,
     const common::ResourceRetrieverPtr& nullOrRetriever)
-=======
-
-  //--------------------------------------------------------------------------
-  // version attribute
-  std::string version = getAttribute(sdfElement, "version");
-  // TODO: We need version aware SDF parser (see #264)
-  // We support 1.4 only for now.
-  if (version != "1.4" && version != "1.5")
-  {
-    dtwarn << "[SdfParser::readSdfFile] The file format of ["
-           << _fileUri.toString()
-           << "] was found to be [" << version << "], but we only support SDF "
-           << "1.4 and 1.5!\n";
-    return nullptr;
-  }
-
-  //--------------------------------------------------------------------------
-  // Load World
-  tinyxml2::XMLElement* worldElement = nullptr;
-  worldElement = sdfElement->FirstChildElement("world");
-  if (worldElement == nullptr)
-    return nullptr;
-
-  std::string fileName = _fileUri.getFilesystemPath();  // Uri's path is unix-style path
-  std::string skelPath = fileName.substr(0, fileName.rfind("/") + 1);
-
-  return xmlReader(worldElement, skelPath, _retriever);
-}
-
-//==============================================================================
-dynamics::SkeletonPtr SdfParser::readSkeleton(
-  const common::Uri& _fileUri, const common::ResourceRetrieverPtr& _retriever)
-{
-  return readSkeleton(_fileUri, getResourceRetriever(_retriever),
-    static_cast<dynamics::SkeletonPtr (*)(
-      tinyxml2::XMLElement*, const std::string&,
-      const common::ResourceRetrieverPtr&)>(&SdfParser::readSkeleton));
-}
-
-//==============================================================================
-dynamics::SkeletonPtr SdfParser::readSkeleton(
-    const common::Uri& _fileUri,
-    const common::ResourceRetrieverPtr& _retriever,
-    std::function<dynamics::SkeletonPtr(
-      tinyxml2::XMLElement*, const std::string&,
-      const common::ResourceRetrieverPtr&)> xmlReader)
->>>>>>> 39c04b94
 {
   const auto retriever = getRetriever(nullOrRetriever);
 
@@ -421,19 +312,11 @@
   tinyxml2::XMLDocument _dartFile;
   try
   {
-<<<<<<< HEAD
     openXMLFile(_dartFile, fileUri, retriever);
   }
   catch(std::exception const& e)
   {
     dtwarn << "[SdfParser::readSkeleton] Loading file [" << fileUri.toString()
-=======
-    openXMLFile(_dartFile, _fileUri, _retriever);
-  }
-  catch(std::exception const& e)
-  {
-    dtwarn << "[SdfParser::readSkeleton] Loading file [" << _fileUri.toString()
->>>>>>> 39c04b94
            << "] failed: " << e.what() << "\n";
     return nullptr;
   }
@@ -453,11 +336,7 @@
   if (version != "1.4" && version != "1.5")
   {
     dtwarn << "[SdfParser::readSdfFile] The file format of ["
-<<<<<<< HEAD
            << fileUri.toString() << "] was found to be [" << version
-=======
-           << _fileUri.toString() << "] was found to be [" << version
->>>>>>> 39c04b94
            << "], but we only support SDF 1.4 and 1.5!\n";
     return nullptr;
   }
@@ -468,24 +347,15 @@
   if (skelElement == nullptr)
     return nullptr;
 
-<<<<<<< HEAD
   std::string fileName = fileUri.getFilesystemPath();  // Uri's path is unix-style path
   std::string skelPath = fileName.substr(0, fileName.rfind("/") + 1);
 
   dynamics::SkeletonPtr newSkeleton = readSkeleton(skelElement, skelPath,
                                                    retriever);
-=======
-  std::string fileName = _fileUri.getFilesystemPath();  // Uri's path is unix-style path
-  std::string skelPath = fileName.substr(0, fileName.rfind("/") + 1);
-
-  dynamics::SkeletonPtr newSkeleton = xmlReader(skelElement, skelPath,
-                                                _retriever);
->>>>>>> 39c04b94
 
   return newSkeleton;
 }
 
-<<<<<<< HEAD
 
 
 
@@ -532,61 +402,6 @@
 //==============================================================================
 void readPhysics(tinyxml2::XMLElement* physicsElement,
                  simulation::WorldPtr world)
-=======
-simulation::WorldPtr SdfParser::readWorld(
-    tinyxml2::XMLElement* _worldElement,
-    const std::string& _skelPath,
-    const common::ResourceRetrieverPtr& _retriever)
-{
-  return readWorld(_worldElement, _skelPath, _retriever,
-      static_cast<dynamics::SkeletonPtr (*)(
-        tinyxml2::XMLElement*, const std::string&,
-        const common::ResourceRetrieverPtr&)>(&SdfParser::readSkeleton));
-}
-
-simulation::WorldPtr SdfParser::readWorld(
-    tinyxml2::XMLElement* _worldElement,
-    const std::string& _skelPath,
-    const common::ResourceRetrieverPtr& _retriever,
-    std::function<dynamics::SkeletonPtr(
-      tinyxml2::XMLElement*, const std::string&,
-      const common::ResourceRetrieverPtr&)> skeletonReader)
-{
-  assert(_worldElement != nullptr);
-
-  // Create a world
-  simulation::WorldPtr newWorld(new simulation::World);
-
-  //--------------------------------------------------------------------------
-  // Name attribute
-  std::string name = getAttribute(_worldElement, "name");
-  newWorld->setName(name);
-
-  //--------------------------------------------------------------------------
-  // Load physics
-  if (hasElement(_worldElement, "physics"))
-  {
-    tinyxml2::XMLElement* physicsElement = _worldElement->FirstChildElement("physics");
-    readPhysics(physicsElement, newWorld);
-  }
-
-  //--------------------------------------------------------------------------
-  // Load skeletons
-  ElementEnumerator skeletonElements(_worldElement, "model");
-  while (skeletonElements.next())
-  {
-    dynamics::SkeletonPtr newSkeleton
-            = skeletonReader(skeletonElements.get(), _skelPath, _retriever);
-
-    newWorld->addSkeleton(newSkeleton);
-  }
-
-  return newWorld;
-}
-
-void SdfParser::readPhysics(tinyxml2::XMLElement* _physicsElement,
-                 simulation::WorldPtr _world)
->>>>>>> 39c04b94
 {
   // Type attribute
   // std::string physicsEngineName = getAttribute(_physicsElement, "type");
@@ -613,7 +428,6 @@
   }
 }
 
-<<<<<<< HEAD
 //==============================================================================
 dynamics::SkeletonPtr readSkeleton(
     tinyxml2::XMLElement* skeletonElement,
@@ -661,71 +475,6 @@
       rootJoint.type = "free";
 
       if(!createPair(newSkeleton, nullptr, rootJoint, body->second))
-=======
-dynamics::SkeletonPtr SdfParser::readSkeleton(
-    tinyxml2::XMLElement* _skeletonElement,
-    const std::string& _skelPath,
-    const common::ResourceRetrieverPtr& _retriever)
-{
-  return readSkeleton(_skeletonElement, _skelPath, _retriever, &readBodyNode, &createPair);
-}
-
-dynamics::SkeletonPtr SdfParser::readSkeleton(
-    tinyxml2::XMLElement* _skeletonElement,
-    const std::string& _skelPath,
-    const common::ResourceRetrieverPtr& _retriever,
-    std::function<SDFBodyNode (tinyxml2::XMLElement*,
-                   const Eigen::Isometry3d&,
-                   const std::string&,
-                   const common::ResourceRetrieverPtr&)> bodyReader,
-
-    std::function<bool(dynamics::SkeletonPtr,
-                       dynamics::BodyNode*,
-                       const SDFJoint&,
-                       const SDFBodyNode&)> pairCreator)
-{
-  assert(_skeletonElement != nullptr);
-
-  Eigen::Isometry3d skeletonFrame = Eigen::Isometry3d::Identity();
-  dynamics::SkeletonPtr newSkeleton = makeSkeleton(
-        _skeletonElement, skeletonFrame);
-
-  //--------------------------------------------------------------------------
-  // Bodies
-  BodyMap sdfBodyNodes = readAllBodyNodes(
-    _skeletonElement, _skelPath, _retriever, skeletonFrame, bodyReader);
-
-  //--------------------------------------------------------------------------
-  // Joints
-  JointMap sdfJoints = readAllJoints(_skeletonElement, skeletonFrame,
-                                     sdfBodyNodes);
-
-  // Iterate through the collected properties and construct the Skeleton from
-  // the root nodes downward
-  BodyMap::iterator body = sdfBodyNodes.begin();
-  JointMap::const_iterator parentJoint;
-  dynamics::BodyNode* parentBody;
-  while(body != sdfBodyNodes.end())
-  {
-    NextResult result = getNextJointAndNodePair(
-          body, parentJoint, parentBody, newSkeleton, sdfBodyNodes, sdfJoints);
-
-    if(BREAK == result)
-      break;
-    else if(CONTINUE == result)
-      continue;
-    else if(CREATE_FREEJOINT_ROOT == result)
-    {
-      // If a root FreeJoint is needed for the parent of the current joint, then
-      // create it
-      SDFJoint rootJoint;
-      rootJoint.properties =
-          Eigen::make_aligned_shared<dynamics::FreeJoint::Properties>(
-            dynamics::Joint::Properties("root", body->second.initTransform));
-      rootJoint.type = "free";
-
-      if(!pairCreator(newSkeleton, nullptr, rootJoint, body->second))
->>>>>>> 39c04b94
         break;
 
       sdfBodyNodes.erase(body);
@@ -734,31 +483,23 @@
       continue;
     }
 
-<<<<<<< HEAD
     if(!createPair(newSkeleton, parentBody, parentJoint->second, body->second))
-=======
-    if(!pairCreator(newSkeleton, parentBody, parentJoint->second, body->second))
->>>>>>> 39c04b94
       break;
 
     sdfBodyNodes.erase(body);
     body = sdfBodyNodes.begin();
   }
 
-<<<<<<< HEAD
   // Read aspects here since aspects cannot be added if the BodyNodes haven't
   // created yet.
   readAspects(newSkeleton, skeletonElement, skelPath, retriever);
 
-=======
->>>>>>> 39c04b94
   // Set positions to their initial values
   newSkeleton->resetPositions();
 
   return newSkeleton;
 }
 
-<<<<<<< HEAD
 //==============================================================================
 bool createPair(dynamics::SkeletonPtr skeleton,
                 dynamics::BodyNode* parent,
@@ -783,15 +524,6 @@
           << newBody.type << "\n";
     return false;
   }
-=======
-bool SdfParser::createPair(dynamics::SkeletonPtr skeleton,
-                           dynamics::BodyNode* parent,
-                           const SDFJoint& newJoint, const SDFBodyNode& newBody)
-{
-  std::pair<dynamics::Joint*,dynamics::BodyNode*> pair =
-      createJointAndNodePair<dynamics::BodyNode>(
-        skeleton, parent, newJoint, newBody);
->>>>>>> 39c04b94
 
   if(!pair.first || !pair.second)
     return false;
@@ -799,12 +531,8 @@
   return true;
 }
 
-<<<<<<< HEAD
 //==============================================================================
 NextResult getNextJointAndNodePair(
-=======
-SdfParser::NextResult SdfParser::getNextJointAndNodePair(
->>>>>>> 39c04b94
     BodyMap::iterator& body,
     JointMap::const_iterator& parentJoint,
     dynamics::BodyNode*& parentBody,
@@ -849,11 +577,7 @@
   return VALID;
 }
 
-<<<<<<< HEAD
 dynamics::SkeletonPtr makeSkeleton(
-=======
-dynamics::SkeletonPtr SdfParser::makeSkeleton(
->>>>>>> 39c04b94
     tinyxml2::XMLElement* _skeletonElement,
     Eigen::Isometry3d& skeletonFrame)
 {
@@ -863,7 +587,6 @@
 
   //--------------------------------------------------------------------------
   // Name attribute
-<<<<<<< HEAD
   std::string name = getAttributeString(_skeletonElement, "name");
   newSkeleton->setName(name);
 
@@ -983,96 +706,6 @@
     properties.mGravityMode = gravityMode;
   }
 
-=======
-  std::string name = getAttribute(_skeletonElement, "name");
-  newSkeleton->setName(name);
-
-  //--------------------------------------------------------------------------
-  // immobile attribute
-  if (hasElement(_skeletonElement, "static"))
-  {
-      bool isStatic= getValueBool(_skeletonElement, "static");
-      newSkeleton->setMobile(!isStatic);
-  }
-
-  //--------------------------------------------------------------------------
-  // transformation
-  if (hasElement(_skeletonElement, "pose"))
-  {
-      Eigen::Isometry3d W = getValueIsometry3dWithExtrinsicRotation(_skeletonElement, "pose");
-      skeletonFrame = W;
-  }
-
-  return newSkeleton;
-}
-
-SdfParser::BodyMap SdfParser::readAllBodyNodes(
-    tinyxml2::XMLElement* _skeletonElement,
-    const std::string& _skelPath,
-    const common::ResourceRetrieverPtr& _retriever, 
-    const Eigen::Isometry3d& skeletonFrame)
-{
-  return readAllBodyNodes(_skeletonElement, _skelPath, _retriever,
-                          skeletonFrame, &readBodyNode);
-}
-
-SdfParser::BodyMap SdfParser::readAllBodyNodes(
-    tinyxml2::XMLElement* _skeletonElement,
-    const std::string& _skelPath,
-    const common::ResourceRetrieverPtr& _retriever, 
-    const Eigen::Isometry3d& skeletonFrame,
-    std::function<SDFBodyNode (
-      tinyxml2::XMLElement*,
-      const Eigen::Isometry3d&,
-      const std::string&,
-      const common::ResourceRetrieverPtr&)> bodyReader)
-{
-  ElementEnumerator bodies(_skeletonElement, "link");
-  BodyMap sdfBodyNodes;
-  while (bodies.next())
-  {
-    SDFBodyNode body = bodyReader(
-          bodies.get(), skeletonFrame, _skelPath, _retriever);
-
-    BodyMap::iterator it = sdfBodyNodes.find(body.properties->mName);
-    if(it != sdfBodyNodes.end())
-    {
-      dtwarn << "[SdfParser::readAllBodyNodes] Duplicate name in file: "
-             << body.properties->mName << "\n"
-             << "Every Link must have a unique name!\n";
-      continue;
-    }
-
-    sdfBodyNodes[body.properties->mName] = body;
-  }
-
-  return sdfBodyNodes;
-}
-
-SdfParser::SDFBodyNode SdfParser::readBodyNode(
-        tinyxml2::XMLElement* _bodyNodeElement,
-        const Eigen::Isometry3d& _skeletonFrame,
-        const std::string& _skelPath,
-        const common::ResourceRetrieverPtr& _retriever)
-{
-  assert(_bodyNodeElement != nullptr);
-
-  dynamics::BodyNode::Properties properties;
-  Eigen::Isometry3d initTransform = Eigen::Isometry3d::Identity();
-
-  // Name attribute
-  std::string name = getAttribute(_bodyNodeElement, "name");
-  properties.mName = name;
-
-  //--------------------------------------------------------------------------
-  // gravity
-  if (hasElement(_bodyNodeElement, "gravity"))
-  {
-    bool gravityMode = getValueBool(_bodyNodeElement, "gravity");
-    properties.mGravityMode = gravityMode;
-  }
-
->>>>>>> 39c04b94
   //--------------------------------------------------------------------------
   // self_collide
 //    if (hasElement(_bodyElement, "self_collide"))
@@ -1082,7 +715,6 @@
 
   //--------------------------------------------------------------------------
   // transformation
-<<<<<<< HEAD
   if (hasElement(bodyNodeElement, "pose"))
   {
     Eigen::Isometry3d W = getValueIsometry3dWithExtrinsicRotation(bodyNodeElement, "pose");
@@ -1148,96 +780,10 @@
         Eigen::make_aligned_shared<dynamics::BodyNode::Properties>(properties);
     sdfBodyNode.type = "";
   }
-=======
-  if (hasElement(_bodyNodeElement, "pose"))
-  {
-    Eigen::Isometry3d W = getValueIsometry3dWithExtrinsicRotation(_bodyNodeElement, "pose");
-    initTransform = _skeletonFrame * W;
-  }
-  else
-  {
-    initTransform = _skeletonFrame;
-  }
-
-  //--------------------------------------------------------------------------
-  // visual
-  ElementEnumerator vizShapes(_bodyNodeElement, "visual");
-  while (vizShapes.next())
-  {
-    dynamics::ShapePtr newShape(readShape(vizShapes.get(), _skelPath, _retriever));
-    if (newShape)
-      properties.mVizShapes.push_back(newShape);
-  }
-
-  //--------------------------------------------------------------------------
-  // collision
-  ElementEnumerator collShapes(_bodyNodeElement, "collision");
-  while (collShapes.next())
-  {
-    dynamics::ShapePtr newShape(readShape(collShapes.get(), _skelPath, _retriever));
-
-    if (newShape)
-      properties.mColShapes.push_back(newShape);
-  }
-
-  //--------------------------------------------------------------------------
-  // inertia
-  if (hasElement(_bodyNodeElement, "inertial"))
-  {
-    tinyxml2::XMLElement* inertiaElement = getElement(_bodyNodeElement, "inertial");
-
-    // mass
-    if (hasElement(inertiaElement, "mass"))
-    {
-      double mass = getValueDouble(inertiaElement, "mass");
-      properties.mInertia.setMass(mass);
-    }
-
-    // offset
-    if (hasElement(inertiaElement, "pose"))
-    {
-      Eigen::Isometry3d T = getValueIsometry3dWithExtrinsicRotation(inertiaElement, "pose");
-      properties.mInertia.setLocalCOM(T.translation());
-    }
-
-    // inertia
-    if (hasElement(inertiaElement, "inertia"))
-    {
-      tinyxml2::XMLElement* moiElement
-              = getElement(inertiaElement, "inertia");
-
-      double ixx = getValueDouble(moiElement, "ixx");
-      double iyy = getValueDouble(moiElement, "iyy");
-      double izz = getValueDouble(moiElement, "izz");
-
-      double ixy = getValueDouble(moiElement, "ixy");
-      double ixz = getValueDouble(moiElement, "ixz");
-      double iyz = getValueDouble(moiElement, "iyz");
-
-      properties.mInertia.setMoment(ixx, iyy, izz, ixy, ixz, iyz);
-    }
-    else if (properties.mVizShapes.size() > 0
-             && properties.mVizShapes[0] != nullptr)
-    {
-      Eigen::Matrix3d Ic =
-          properties.mVizShapes[0]->computeInertia(
-            properties.mInertia.getMass());
-
-      properties.mInertia.setMoment(Ic(0,0), Ic(1,1), Ic(2,2),
-                                    Ic(0,1), Ic(0,2), Ic(1,2));
-    }
-  }
-
-  SDFBodyNode sdfBodyNode;
-  sdfBodyNode.properties =
-      Eigen::make_aligned_shared<dynamics::BodyNode::Properties>(properties);
-  sdfBodyNode.initTransform = initTransform;
->>>>>>> 39c04b94
 
   return sdfBodyNode;
 }
 
-<<<<<<< HEAD
 //==============================================================================
 dynamics::SoftBodyNode::UniqueProperties readSoftBodyProperties(
     tinyxml2::XMLElement* softBodyNodeElement)
@@ -1304,8 +850,36 @@
       double nRings = getValueDouble(ellipsoidEle, "num_rings");
       softProperties = dynamics::SoftBodyNodeHelper::makeCylinderProperties(
             radius, height, nSlices, nStacks, nRings, totalMass);
-=======
-dynamics::ShapePtr SdfParser::readShape(
+    }
+    else
+    {
+      dterr << "Unknown soft shape.\n";
+    }
+
+    // kv
+    if (hasElement(softShapeEle, "kv"))
+    {
+      softProperties.mKv = getValueDouble(softShapeEle, "kv");
+    }
+
+    // ke
+    if (hasElement(softShapeEle, "ke"))
+    {
+      softProperties.mKe = getValueDouble(softShapeEle, "ke");
+    }
+
+    // damp
+    if (hasElement(softShapeEle, "damp"))
+    {
+      softProperties.mDampCoeff = getValueDouble(softShapeEle, "damp");
+    }
+  }
+
+  return softProperties;
+}
+
+//==============================================================================
+dynamics::ShapePtr readShape(
   tinyxml2::XMLElement* _shapelement,
   const std::string& _skelPath,
   const common::ResourceRetrieverPtr& _retriever)
@@ -1316,22 +890,21 @@
   assert(hasElement(_shapelement, "geometry"));
   tinyxml2::XMLElement* geometryElement = getElement(_shapelement, "geometry");
 
-  if (hasElement(geometryElement, "box"))
+  if (hasElement(geometryElement, "sphere"))
+  {
+    tinyxml2::XMLElement* sphereElement = getElement(geometryElement, "sphere");
+
+    const auto radius = getValueDouble(sphereElement, "radius");
+
+    newShape = dynamics::ShapePtr(new dynamics::SphereShape(radius));
+  }
+  else if (hasElement(geometryElement, "box"))
   {
     tinyxml2::XMLElement* boxElement = getElement(geometryElement, "box");
 
     Eigen::Vector3d size = getValueVector3d(boxElement, "size");
 
     newShape = dynamics::ShapePtr(new dynamics::BoxShape(size));
-  }
-  else if (hasElement(geometryElement, "sphere"))
-  {
-    tinyxml2::XMLElement* ellipsoidElement = getElement(geometryElement, "sphere");
-
-    double radius = getValueDouble(ellipsoidElement, "radius");
-    Eigen::Vector3d size(radius * 2, radius * 2, radius * 2);
-
-    newShape = dynamics::ShapePtr(new dynamics::EllipsoidShape(size));
   }
   else if (hasElement(geometryElement, "cylinder"))
   {
@@ -1365,7 +938,6 @@
       dtwarn << "[SdfParser::readShape] Mesh is missing a URI, which is "
              << "required in order to load it\n";
       return nullptr;
->>>>>>> 39c04b94
     }
     std::string           uri     = getValueString(meshEle, "uri");
 
@@ -1380,233 +952,13 @@
         scale, model, meshUri, _retriever);
     else
     {
-<<<<<<< HEAD
-      dterr << "Unknown soft shape.\n";
-=======
       dtwarn << "[SdfParser::readShape] Failed to load mesh model ["
              << meshUri << "].\n";
       return nullptr;
->>>>>>> 39c04b94
     }
   }
   else
   {
-    std::cout << "Invalid shape type." << std::endl;
-    return nullptr;
-  }
-
-  // pose
-  if (hasElement(_shapelement, "pose"))
-  {
-    Eigen::Isometry3d W = getValueIsometry3dWithExtrinsicRotation(_shapelement, "pose");
-    newShape->setLocalTransform(W);
-  }
-
-  return newShape;
-}
-
-SdfParser::JointMap SdfParser::readAllJoints(
-    tinyxml2::XMLElement* _skeletonElement,
-    const Eigen::Isometry3d& skeletonFrame,
-    const BodyMap& sdfBodyNodes)
-{
-  JointMap sdfJoints;
-  ElementEnumerator joints(_skeletonElement, "joint");
-  while (joints.next())
-  {
-    SDFJoint joint = readJoint(joints.get(), sdfBodyNodes, skeletonFrame);
-
-<<<<<<< HEAD
-    // kv
-    if (hasElement(softShapeEle, "kv"))
-    {
-      softProperties.mKv = getValueDouble(softShapeEle, "kv");
-    }
-
-    // ke
-    if (hasElement(softShapeEle, "ke"))
-    {
-      softProperties.mKe = getValueDouble(softShapeEle, "ke");
-    }
-
-    // damp
-    if (hasElement(softShapeEle, "damp"))
-    {
-      softProperties.mDampCoeff = getValueDouble(softShapeEle, "damp");
-    }
-  }
-
-  return softProperties;
-}
-
-//==============================================================================
-dynamics::ShapePtr readShape(
-  tinyxml2::XMLElement* _shapelement,
-  const std::string& _skelPath,
-  const common::ResourceRetrieverPtr& _retriever)
-{
-  dynamics::ShapePtr newShape;
-
-  // type
-  assert(hasElement(_shapelement, "geometry"));
-  tinyxml2::XMLElement* geometryElement = getElement(_shapelement, "geometry");
-
-  if (hasElement(geometryElement, "sphere"))
-  {
-    tinyxml2::XMLElement* sphereElement = getElement(geometryElement, "sphere");
-
-    const auto radius = getValueDouble(sphereElement, "radius");
-
-    newShape = dynamics::ShapePtr(new dynamics::SphereShape(radius));
-  }
-  else if (hasElement(geometryElement, "box"))
-  {
-    tinyxml2::XMLElement* boxElement = getElement(geometryElement, "box");
-
-    Eigen::Vector3d size = getValueVector3d(boxElement, "size");
-
-    newShape = dynamics::ShapePtr(new dynamics::BoxShape(size));
-  }
-  else if (hasElement(geometryElement, "cylinder"))
-  {
-    tinyxml2::XMLElement* cylinderElement = getElement(geometryElement, "cylinder");
-
-    double radius = getValueDouble(cylinderElement, "radius");
-    double height = getValueDouble(cylinderElement, "length");
-
-    newShape = dynamics::ShapePtr(new dynamics::CylinderShape(radius, height));
-  }
-  else if (hasElement(geometryElement, "plane"))
-  {
-    // TODO: Don't support plane shape yet.
-    tinyxml2::XMLElement* planeElement = getElement(geometryElement, "plane");
-
-    Eigen::Vector2d visSize = getValueVector2d(planeElement, "size");
-    // TODO: Need to use normal for correct orientation of the plane
-    //Eigen::Vector3d normal = getValueVector3d(planeElement, "normal");
-
-    Eigen::Vector3d size(visSize(0), visSize(1), 0.001);
-
-    newShape = dynamics::ShapePtr(new dynamics::BoxShape(size));
-  }
-  else if (hasElement(geometryElement, "mesh"))
-  {
-    tinyxml2::XMLElement* meshEle = getElement(geometryElement, "mesh");
-    // TODO(JS): We assume that uri is just file name for the mesh
-    if (!hasElement(meshEle, "uri"))
-    {
-      // TODO(MXG): Figure out how to report the file name and line number of
-      dtwarn << "[SdfParser::readShape] Mesh is missing a URI, which is "
-             << "required in order to load it\n";
-      return nullptr;
-    }
-    std::string           uri     = getValueString(meshEle, "uri");
-
-    Eigen::Vector3d       scale   = hasElement(meshEle, "scale")?
-          getValueVector3d(meshEle, "scale") : Eigen::Vector3d::Ones();
-
-    const std::string meshUri = common::Uri::getRelativeUri(_skelPath, uri);
-    const aiScene* model = dynamics::MeshShape::loadMesh(meshUri, _retriever);
-
-    if (model)
-      newShape = std::make_shared<dynamics::MeshShape>(
-        scale, model, meshUri, _retriever);
-    else
-    {
-      dtwarn << "[SdfParser::readShape] Failed to load mesh model ["
-             << meshUri << "].\n";
-      return nullptr;
-=======
-    if(joint.childName.empty())
-    {
-      dterr << "[SdfParser::readAllJoints] Joint named ["
-            << joint.properties->mName << "] does not have a valid child "
-            << "Link, so it will not be added to the Skeleton\n";
-      continue;
-    }
-
-    JointMap::iterator it = sdfJoints.find(joint.childName);
-    if(it != sdfJoints.end())
-    {
-      dterr << "[SdfParser::readAllJoints] Joint named ["
-            << joint.properties->mName << "] is claiming Link ["
-            << joint.childName << "] as its child, but that is already "
-            << "claimed by Joint [" << it->second.properties->mName
-            << "]. Joint [" << joint.properties->mName
-            << "] will be discarded\n";
-      continue;
-    }
-
-    sdfJoints[joint.childName] = joint;
-  }
-
-  return sdfJoints;
-}
-
-SdfParser::SDFJoint SdfParser::readJoint(tinyxml2::XMLElement* _jointElement,
-    const BodyMap& _sdfBodyNodes,
-    const Eigen::Isometry3d& _skeletonFrame)
-{
-  assert(_jointElement != nullptr);
-
-  //--------------------------------------------------------------------------
-  // Type attribute
-  std::string type = getAttribute(_jointElement, "type");
-  assert(!type.empty());
-
-  //--------------------------------------------------------------------------
-  // Name attribute
-  std::string name = getAttribute(_jointElement, "name");
-
-  //--------------------------------------------------------------------------
-  // parent
-  BodyMap::const_iterator parent_it = _sdfBodyNodes.end();
-
-  if (hasElement(_jointElement, "parent"))
-  {
-    std::string strParent = getValueString(_jointElement, "parent");
-
-    if(strParent != std::string("world"))
-    {
-      parent_it = _sdfBodyNodes.find(strParent);
-
-      if( parent_it == _sdfBodyNodes.end() )
-      {
-        dterr << "[SdfParser::readJoint] Cannot find a Link named ["
-              << strParent << "] requested as the parent of the Joint named ["
-              << name << "]\n";
-        assert(0);
-      }
-    }
-  }
-  else
-  {
-    dterr << "[SdfParser::readJoint] You must set parent link for "
-          << "the Joint [" << name << "]!\n";
-    assert(0);
-  }
-
-  //--------------------------------------------------------------------------
-  // child
-  BodyMap::const_iterator child_it = _sdfBodyNodes.end();
-
-  if (hasElement(_jointElement, "child"))
-  {
-    std::string strChild = getValueString(_jointElement, "child");
-
-    child_it = _sdfBodyNodes.find(strChild);
-
-    if ( child_it == _sdfBodyNodes.end() )
-    {
-      dterr << "[SdfParser::readJoint] Cannot find a Link named [" << strChild
-            << "] requested as the child of the Joint named [" << name << "]\n";
-      assert(0);
->>>>>>> 39c04b94
-    }
-  }
-  else
-  {
-<<<<<<< HEAD
     std::cout << "Invalid shape type." << std::endl;
     return nullptr;
   }
@@ -1718,143 +1070,8 @@
     {
       readVisualizationShapeNode(bodyNode, vizShapes.get(), skelPath,
                                  retriever);
-=======
-    dterr << "[SdfParser::readJoint] You must set the child link for the Joint "
-          << "[" << name << "]!\n";
-    assert(0);
-  }
-
-  SDFJoint newJoint;
-  newJoint.parentName = (parent_it == _sdfBodyNodes.end())?
-        "" : parent_it->first;
-  newJoint.childName = (child_it == _sdfBodyNodes.end())?
-        "" : child_it->first;
-
-  //--------------------------------------------------------------------------
-  // transformation
-  Eigen::Isometry3d parentWorld = Eigen::Isometry3d::Identity();
-  Eigen::Isometry3d childToJoint = Eigen::Isometry3d::Identity();
-  Eigen::Isometry3d childWorld =  Eigen::Isometry3d::Identity();
-
-  if (parent_it != _sdfBodyNodes.end())
-    parentWorld = parent_it->second.initTransform;
-  if (child_it != _sdfBodyNodes.end())
-    childWorld = child_it->second.initTransform;
-  if (hasElement(_jointElement, "pose"))
-    childToJoint = getValueIsometry3dWithExtrinsicRotation(_jointElement, "pose");
-
-  Eigen::Isometry3d parentToJoint = parentWorld.inverse()*childWorld*childToJoint;
-
-  // TODO: Workaround!!
-  Eigen::Isometry3d parentModelFrame =
-      (childWorld * childToJoint).inverse() * _skeletonFrame;
-
-  if (type == std::string("prismatic"))
-    newJoint.properties =
-        Eigen::make_aligned_shared<dynamics::PrismaticJoint::Properties>(
-          readPrismaticJoint(_jointElement, parentModelFrame, name));
-  if (type == std::string("revolute"))
-    newJoint.properties =
-        Eigen::make_aligned_shared<dynamics::RevoluteJoint::Properties>(
-          readRevoluteJoint(_jointElement, parentModelFrame, name));
-  if (type == std::string("screw"))
-    newJoint.properties =
-        Eigen::make_aligned_shared<dynamics::ScrewJoint::Properties>(
-          readScrewJoint(_jointElement, parentModelFrame, name));
-  if (type == std::string("revolute2"))
-    newJoint.properties =
-        Eigen::make_aligned_shared<dynamics::UniversalJoint::Properties>(
-          readUniversalJoint(_jointElement, parentModelFrame, name));
-  if (type == std::string("ball"))
-    newJoint.properties =
-        Eigen::make_aligned_shared<dynamics::BallJoint::Properties>(
-          readBallJoint(_jointElement, parentModelFrame, name));
-
-  newJoint.type = type;
-
-  newJoint.properties->mName = name;
-
-  newJoint.properties->mT_ChildBodyToJoint = childToJoint;
-  newJoint.properties->mT_ParentBodyToJoint = parentToJoint;
-
-  return newJoint;
-}
-
-static void reportMissingElement(const std::string& functionName,
-                                 const std::string& elementName,
-                                 const std::string& objectType,
-                                 const std::string& objectName)
-{
-  dterr << "[SdfParser::" << functionName << "] Missing element " << elementName
-        << " for " << objectType << " named " << objectName << "\n";
-  assert(0);
-}
-
-static void readAxisElement(
-    tinyxml2::XMLElement* axisElement,
-    const Eigen::Isometry3d& _parentModelFrame,
-    Eigen::Vector3d& axis,
-    double& lower, double& upper, double& initial, double& rest,
-    double& damping)
-{
-  // use_parent_model_frame
-  bool useParentModelFrame = false;
-  if (hasElement(axisElement, "use_parent_model_frame"))
-    useParentModelFrame = getValueBool(axisElement, "use_parent_model_frame");
-
-  // xyz
-  Eigen::Vector3d xyz = getValueVector3d(axisElement, "xyz");
-  if (useParentModelFrame)
-  {
-    xyz = _parentModelFrame * xyz;
-  }
-  axis = xyz;
-
-  // dynamics
-  if (hasElement(axisElement, "dynamics"))
-  {
-    tinyxml2::XMLElement* dynamicsElement
-            = getElement(axisElement, "dynamics");
-
-    // damping
-    if (hasElement(dynamicsElement, "damping"))
-    {
-      damping = getValueDouble(dynamicsElement, "damping");
-    }
-  }
-
-  // limit
-  if (hasElement(axisElement, "limit"))
-  {
-    tinyxml2::XMLElement* limitElement
-            = getElement(axisElement, "limit");
-
-    // lower
-    if (hasElement(limitElement, "lower"))
-    {
-      lower = getValueDouble(limitElement, "lower");
-    }
-
-    // upper
-    if (hasElement(limitElement, "upper"))
-    {
-      upper = getValueDouble(limitElement, "upper");
->>>>>>> 39c04b94
-    }
-  }
-
-  // If the zero position is out of our limits, we should change the initial
-  // position instead of assuming zero
-  if( 0.0 < lower || upper < 0.0 )
-  {
-    if( std::isfinite(lower) && std::isfinite(upper) )
-      initial = (lower + upper) / 2.0;
-    else if( std::isfinite(lower) )
-      initial = lower;
-    else if( std::isfinite(upper) )
-      initial = upper;
-
-<<<<<<< HEAD
+    }
+
     // collision_shape
     ElementEnumerator collShapes(bodyElement, "collision");
     while (collShapes.next())
@@ -2148,57 +1365,6 @@
 }
 
 dynamics::PrismaticJoint::Properties readPrismaticJoint(
-=======
-    // Any other case means the limits are both +inf, both -inf, or one is a NaN
-
-    // Apply the same logic to the rest position.
-    rest = initial;
-  }
-}
-
-dart::dynamics::WeldJoint::Properties SdfParser::readWeldJoint(
-    tinyxml2::XMLElement* _jointElement,
-    const Eigen::Isometry3d&,
-    const std::string&)
-{
-    assert(_jointElement != nullptr);
-
-    return dynamics::WeldJoint::Properties();
-}
-
-dynamics::RevoluteJoint::Properties SdfParser::readRevoluteJoint(
-    tinyxml2::XMLElement* _revoluteJointElement,
-    const Eigen::Isometry3d& _parentModelFrame,
-    const std::string& _name)
-{
-  assert(_revoluteJointElement != nullptr);
-
-  dynamics::RevoluteJoint::Properties newRevoluteJoint;
-
-  //--------------------------------------------------------------------------
-  // axis
-  if (hasElement(_revoluteJointElement, "axis"))
-  {
-    tinyxml2::XMLElement* axisElement
-            = getElement(_revoluteJointElement, "axis");
-
-    readAxisElement(axisElement, _parentModelFrame,
-                    newRevoluteJoint.mAxis,
-                    newRevoluteJoint.mPositionLowerLimit,
-                    newRevoluteJoint.mPositionUpperLimit,
-                    newRevoluteJoint.mInitialPosition,
-                    newRevoluteJoint.mRestPosition,
-                    newRevoluteJoint.mDampingCoefficient);
-  }
-  else
-  {
-    reportMissingElement("readRevoluteJoint", "axis", "joint", _name);
-  }
-
-  return newRevoluteJoint;
-}
-
-dynamics::PrismaticJoint::Properties SdfParser::readPrismaticJoint(
     tinyxml2::XMLElement* _jointElement,
     const Eigen::Isometry3d& _parentModelFrame,
     const std::string& _name)
@@ -2215,83 +1381,6 @@
             = getElement(_jointElement, "axis");
 
     readAxisElement(axisElement, _parentModelFrame,
-                    newPrismaticJoint.mAxis,
-                    newPrismaticJoint.mPositionLowerLimit,
-                    newPrismaticJoint.mPositionUpperLimit,
-                    newPrismaticJoint.mInitialPosition,
-                    newPrismaticJoint.mRestPosition,
-                    newPrismaticJoint.mDampingCoefficient);
-  }
-  else
-  {
-    reportMissingElement("readPrismaticJoint", "axis", "joint", _name);
-  }
-
-  return newPrismaticJoint;
-}
-
-dynamics::ScrewJoint::Properties SdfParser::readScrewJoint(
-    tinyxml2::XMLElement* _jointElement,
-    const Eigen::Isometry3d& _parentModelFrame,
-    const std::string& _name)
-{
-  assert(_jointElement != nullptr);
-
-  dynamics::ScrewJoint::Properties newScrewJoint;
-
-  //--------------------------------------------------------------------------
-  // axis
-  if (hasElement(_jointElement, "axis"))
-  {
-    tinyxml2::XMLElement* axisElement
-            = getElement(_jointElement, "axis");
-
-    readAxisElement(axisElement, _parentModelFrame,
-                    newScrewJoint.mAxis,
-                    newScrewJoint.mPositionLowerLimit,
-                    newScrewJoint.mPositionUpperLimit,
-                    newScrewJoint.mInitialPosition,
-                    newScrewJoint.mRestPosition,
-                    newScrewJoint.mDampingCoefficient);
-  }
-  else
-  {
-    reportMissingElement("readScrewJoint", "axis", "joint", _name);
-  }
-
-  // pitch
-  if (hasElement(_jointElement, "thread_pitch"))
-  {
-      double pitch = getValueDouble(_jointElement, "thread_pitch");
-      newScrewJoint.mPitch = pitch;
-  }
-
-  return newScrewJoint;
-}
-
-dynamics::UniversalJoint::Properties SdfParser::readUniversalJoint(
->>>>>>> 39c04b94
-    tinyxml2::XMLElement* _jointElement,
-    const Eigen::Isometry3d& _parentModelFrame,
-    const std::string& _name)
-{
-  assert(_jointElement != nullptr);
-
-<<<<<<< HEAD
-  dynamics::PrismaticJoint::Properties newPrismaticJoint;
-=======
-  dynamics::UniversalJoint::Properties newUniversalJoint;
->>>>>>> 39c04b94
-
-  //--------------------------------------------------------------------------
-  // axis
-  if (hasElement(_jointElement, "axis"))
-  {
-    tinyxml2::XMLElement* axisElement
-            = getElement(_jointElement, "axis");
-
-    readAxisElement(axisElement, _parentModelFrame,
-<<<<<<< HEAD
                     newPrismaticJoint.mAxis,
                     newPrismaticJoint.mPositionLowerLimits[0],
                     newPrismaticJoint.mPositionUpperLimits[0],
@@ -2404,80 +1493,6 @@
     const std::string&)
 {
   return dynamics::BallJoint::Properties();
-=======
-                    newUniversalJoint.mAxis[0],
-                    newUniversalJoint.mPositionLowerLimits[0],
-                    newUniversalJoint.mPositionUpperLimits[0],
-                    newUniversalJoint.mInitialPositions[0],
-                    newUniversalJoint.mRestPositions[0],
-                    newUniversalJoint.mDampingCoefficients[0]);
-  }
-  else
-  {
-    reportMissingElement("readUniversalJoint", "axis", "joint", _name);
-  }
-
-  //--------------------------------------------------------------------------
-  // axis2
-  if (hasElement(_jointElement, "axis2"))
-  {
-    tinyxml2::XMLElement* axis2Element
-            = getElement(_jointElement, "axis2");
-
-    readAxisElement(axis2Element, _parentModelFrame,
-                    newUniversalJoint.mAxis[1],
-                    newUniversalJoint.mPositionLowerLimits[1],
-                    newUniversalJoint.mPositionUpperLimits[1],
-                    newUniversalJoint.mInitialPositions[1],
-                    newUniversalJoint.mRestPositions[1],
-                    newUniversalJoint.mDampingCoefficients[1]);
-  }
-  else
-  {
-    reportMissingElement("readUniversalJoint", "axis2", "joint", _name);
-  }
-
-  return newUniversalJoint;
-}
-
-dynamics::BallJoint::Properties SdfParser::readBallJoint(
-    tinyxml2::XMLElement* _jointElement,
-    const Eigen::Isometry3d&,
-    const std::string&)
-{
-  assert(_jointElement != nullptr);
-
-  return dynamics::BallJoint::Properties();
-}
-
-dynamics::TranslationalJoint::Properties SdfParser::readTranslationalJoint(
-    tinyxml2::XMLElement* _jointElement,
-    const Eigen::Isometry3d&,
-    const std::string&)
-{
-  assert(_jointElement != nullptr);
-
-  return dynamics::TranslationalJoint::Properties();
-}
-
-dynamics::FreeJoint::Properties SdfParser::readFreeJoint(
-    tinyxml2::XMLElement* _jointElement,
-    const Eigen::Isometry3d&,
-    const std::string&)
-{
-  assert(_jointElement != nullptr);
-
-  return dynamics::FreeJoint::Properties();
-}
-
-common::ResourceRetrieverPtr SdfParser::getResourceRetriever(
-    const common::ResourceRetrieverPtr& _retriever)
-{
-  if(_retriever)
-    return _retriever;
-  else
-    return std::make_shared<common::LocalResourceRetriever>();
->>>>>>> 39c04b94
 }
 
 //==============================================================================
