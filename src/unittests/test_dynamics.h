#ifndef UNITTESTS_TESTDYNAMICS_H
#define UNITTESTS_TESTDYNAMICS_H

#include "dynamics/BodyNodeDynamics.h"
#include "dynamics/SkeletonDynamics.h"
#include "kinematics/FileInfoSkel.hpp"
#include "kinematics/FileInfoDof.h"
#include "kinematics/BodyNode.h"
#include "utils/Paths.h"
#include <iostream>
#include <Eigen/Dense>

dynamics::SkeletonDynamics* prepareSkeleton( Eigen::VectorXd& _q, Eigen::VectorXd& _qdot) {
    using namespace std;
    using namespace Eigen;
    using namespace kinematics;
    using namespace dynamics;

    // load skeleton
    const char* skelfilename = GROUNDZERO_DATA_PATH"skel/Yuting.vsk";
    FileInfoSkel<SkeletonDynamics>* skelFile = new FileInfoSkel<SkeletonDynamics>;
<<<<<<< HEAD
    bool loadModelResult = skelFile->loadFile(skelfilename);
=======
    bool loadModelResult = skelFile->loadFile(skelfilename, model3d::VSK);
>>>>>>> bec0e429
    assert(loadModelResult);

    SkeletonDynamics *skelDyn = static_cast<SkeletonDynamics*>(skelFile->getSkel());
    assert(skelDyn != NULL);

    // generate a random state
    _q = VectorXd::Zero(skelDyn->getNumDofs());
    _qdot = VectorXd::Zero(skelDyn->getNumDofs());
    for(int i=0; i<skelDyn->getNumDofs(); i++){
        _q[i] = utils::random(-1.0, 1.0);
        _qdot[i] = utils::random(-5.0, 5.0);
    }

    return skelDyn;
}

void addExternalForces(dynamics::SkeletonDynamics* skelDyn) {
    using namespace std;
    using namespace Eigen;
<<<<<<< HEAD
    using namespace kinematics;
=======
    using namespace model3d;
>>>>>>> bec0e429
    using namespace dynamics;

    ((BodyNodeDynamics*)skelDyn->getNode(7))->addExtForce(Vector3d(0.1,0.2,0.3), Vector3d(30,40,50), true, false );
    ((BodyNodeDynamics*)skelDyn->getNode(7))->addExtForce(Vector3d(0.5,0.5,0.5), -Vector3d(20,4,5), true, false );
    ((BodyNodeDynamics*)skelDyn->getNode(13))->addExtForce(Vector3d(0,0,0), Vector3d(30,20,10), true, false );
    ((BodyNodeDynamics*)skelDyn->getNode(2))->addExtTorque(Vector3d(30,20,10), false );
}

TEST(DYNAMICS, COMPARE_VELOCITIES) {
    using namespace std;
    using namespace Eigen;
<<<<<<< HEAD
    using namespace kinematics;
=======
    using namespace model3d;
>>>>>>> bec0e429
    using namespace dynamics;

    const double TOLERANCE_EXACT = 1.0e-10;
    Vector3d gravity(0.0, -9.81, 0.0);
   
    VectorXd q, qdot;
    SkeletonDynamics *skelDyn = prepareSkeleton(q,qdot);
    skelDyn->setPose(q, false, false);

    // test the velocities computed by the two methods
    skelDyn->computeInverseDynamicsLinear(gravity, &qdot);
    for(int i=0; i<skelDyn->getNumNodes(); i++){
        BodyNodeDynamics *nodei = static_cast<BodyNodeDynamics*>(skelDyn->getNode(i));
        EXPECT_TRUE(nodei != NULL);
        // compute velocities using regular method
        nodei->updateTransform();
        nodei->updateFirstDerivatives();
        nodei->evalJacLin();
        nodei->evalJacAng();
        Vector3d v1 = Vector3d::Zero();
        Vector3d w1 = Vector3d::Zero();
        for(int j=0; j<nodei->getNumDependentDofs(); j++){
            int dj = nodei->getDependentDof(j);
            for(int k=0; k<3; k++) {
                v1[k] += nodei->getJacobianLinear() (k, j)*qdot[dj];
                w1[k] += nodei->getJacobianAngular()(k, j)*qdot[dj];
            }
        }

        // compute velocities using inverse dynamics routine
        Vector3d v2 = nodei->getWorldTransform().topLeftCorner(3,3)*nodei->mVelBody;
        Vector3d w2 = nodei->getWorldTransform().topLeftCorner(3,3)*nodei->mOmegaBody;

        for(int k=0; k<3; k++) {
            EXPECT_NEAR(v1[k], v2[k], TOLERANCE_EXACT);
            EXPECT_NEAR(w1[k], w2[k], TOLERANCE_EXACT);
        }

        // Angular Jacobian regular
        MatrixXd Jw_regular = (nodei->getJacobianAngular()).rightCols(nodei->getParentJoint()->getNumDofsRot());
        // Angular jacobian inverse dynamics
        MatrixXd Jw_invdyn = nodei->mJwJoint;
        if(nodei->getParentNode()) Jw_invdyn = nodei->getParentNode()->getWorldTransform().topLeftCorner(3,3)*Jw_invdyn;
        ASSERT_TRUE(Jw_regular.rows()==Jw_invdyn.rows());
        ASSERT_TRUE(Jw_regular.cols()==Jw_invdyn.cols());
        for(int ki=0; ki<Jw_regular.rows(); ki++){
            for(int kj=0; kj<Jw_regular.cols(); kj++){
                EXPECT_NEAR(Jw_regular(ki,kj), Jw_invdyn(ki,kj), TOLERANCE_EXACT);
            }
        }
    }
}
TEST(DYNAMICS, FINITEDIFF_ACCELERATIONS_INVERSEDYNAMICS) {
    using namespace std;
    using namespace Eigen;
    using namespace kinematics;
    using namespace dynamics;
    
    Vector3d gravity(0.0, -9.81, 0.0);
    double TOLERANCE_APPROX = 1.1e-3;
    
    VectorXd q, qdot;
    SkeletonDynamics* skelDyn = prepareSkeleton(q, qdot);
    skelDyn->setPose(q, false, false);
    
    double dt = 1.0e-6;
    VectorXd origq = q;
    VectorXd newq = q + qdot*dt;
    for(int i=0; i<skelDyn->getNumNodes(); i++){
        BodyNodeDynamics *nodei = static_cast<BodyNodeDynamics*>(skelDyn->getNode(i));
        EXPECT_TRUE(nodei != NULL);

        skelDyn->setPose(origq);
        skelDyn->computeInverseDynamicsLinear(gravity, &qdot);
        Matrix3d Ri = nodei->getWorldTransform().topLeftCorner(3,3);

        MatrixXd JwOrig = nodei->mJwJoint;
        MatrixXd JwDotOrig = nodei->mJwDotJoint;
        Vector3d wOrig = Ri*nodei->mOmegaBody;
        Vector3d wDotOrig = Ri*nodei->mOmegaDotBody;
        Vector3d vOrig = Ri*nodei->mVelBody;
        Vector3d vDotOrig = Ri*nodei->mVelDotBody + gravity;

        skelDyn->setPose(newq);
        skelDyn->computeInverseDynamicsLinear(gravity, &qdot);
        Matrix3d Rinew = nodei->getWorldTransform().topLeftCorner(3,3);

        MatrixXd JwNew = nodei->mJwJoint;
        MatrixXd JwDotApprox = (JwNew-JwOrig)/dt;
        Vector3d wNew = Rinew*nodei->mOmegaBody;
        Vector3d wDotApprox = (wNew-wOrig)/dt;
        Vector3d vNew = Rinew*nodei->mVelBody;
        Vector3d vDotApprox = (vNew-vOrig)/dt;

        for(int ki=0; ki<JwDotOrig.rows(); ki++){
            EXPECT_NEAR(vDotOrig[ki], vDotApprox[ki], TOLERANCE_APPROX);
            EXPECT_NEAR(wDotOrig[ki], wDotApprox[ki], TOLERANCE_APPROX);
            for(int kj=0; kj<JwDotOrig.cols(); kj++){
                EXPECT_NEAR(JwDotOrig(ki,kj), JwDotApprox(ki,kj), TOLERANCE_APPROX);
            }
        }

    }
}

TEST(DYNAMICS, COMPARE_CORIOLIS) {
    using namespace std;
    using namespace Eigen;
    using namespace kinematics;
    using namespace dynamics;

    const double TOLERANCE_EXACT = 1.0e-10;
    Vector3d gravity(0.0, -9.81, 0.0);

    VectorXd q, qdot;
    SkeletonDynamics* skelDyn = prepareSkeleton(q, qdot);
    skelDyn->setPose(q, false, false);

    // test/compare the dynamics result for both methods
    VectorXd Cginvdyn = skelDyn->computeInverseDynamicsLinear(gravity, &qdot);
    skelDyn->computeDynamics(gravity, qdot, false); // compute dynamics by not using inverse dynamics

    for(int ki=0; ki<Cginvdyn.size(); ki++){
        EXPECT_NEAR(Cginvdyn[ki], skelDyn->getCombinedVector()[ki], TOLERANCE_EXACT);
    }
}

TEST(DYNAMICS, COMPARE_MASS) {
    using namespace std;
    using namespace Eigen;
    using namespace kinematics;
    using namespace dynamics;
    
    const double TOLERANCE_EXACT = 1.0e-10;
    Vector3d gravity(0.0, -9.81, 0.0);

    VectorXd q, qdot;
    SkeletonDynamics* skelDyn = prepareSkeleton(q, qdot);
    skelDyn->setPose(q, false, false);

    // test/compare the dynamics result for both methods
    // test the mass matrix
    skelDyn->computeDynamics(gravity, qdot, true); // compute dynamics by using inverse dynamics
    MatrixXd Minvdyn( skelDyn->getMassMatrix() );
    skelDyn->computeDynamics(gravity, qdot, false); // compute dynamics by NOT using inverse dynamics: use regular dynamics
    MatrixXd Mregular( skelDyn->getMassMatrix() );

    for(int ki=0; ki<Minvdyn.rows(); ki++){
        for(int kj=0; kj<Minvdyn.cols(); kj++){
            EXPECT_NEAR(Minvdyn(ki,kj), Mregular(ki,kj), TOLERANCE_EXACT);
        }
    }
}


TEST(DYNAMICS, COMPARE_EXTERNAL_FORCES) {
    using namespace std;
    using namespace Eigen;
<<<<<<< HEAD
    using namespace kinematics;
=======
    using namespace model3d;
>>>>>>> bec0e429
    using namespace dynamics;

    const double TOLERANCE_EXACT = 1.0e-10;
    Vector3d gravity(0.0, -9.81, 0.0);

    VectorXd q, qdot;
    SkeletonDynamics* skelDyn = prepareSkeleton(q, qdot);
    skelDyn->setPose(q, true, true); 
    
    addExternalForces(skelDyn); // adding external force may require transformations to be computed to convert points and forces to local coordinates
<<<<<<< HEAD
    skelDyn->computeInverseDynamicsLinear(gravity, &qdot, NULL, true, false); // some computation in inverse dynamics is required even when only external forces are desired
=======
    skelDyn->computeInverseDynamicsLinear(gravity, &qdot); // some computation in inverse dynamics is required even when only external forces are desired
>>>>>>> bec0e429
    skelDyn->evalExternalForces(true); // use recursive
    VectorXd Frec = skelDyn->getExternalForces();
    
    skelDyn->clearExternalForces();
    addExternalForces(skelDyn);
    skelDyn->evalExternalForces(false); // use non-recursive Jacobian method; assume first derivatives are computed already
    VectorXd Fnon = skelDyn->getExternalForces();

    for(int i=0; i<skelDyn->getNumDofs(); i++)
        EXPECT_NEAR(Frec(i), Fnon(i), TOLERANCE_EXACT);
}


TEST(DYNAMICS, COMPARE_DYN_EXTERNAL_FORCES) {
    using namespace std;
    using namespace Eigen;
<<<<<<< HEAD
    using namespace kinematics;
=======
    using namespace model3d;
>>>>>>> bec0e429
    using namespace dynamics;

    const double TOLERANCE_EXACT = 1.0e-10;
    Vector3d gravity(0.0, -9.81, 0.0);

    VectorXd q, qdot;
    SkeletonDynamics* skelDyn = prepareSkeleton(q, qdot);
    skelDyn->setPose(q, true, true); 
    
    addExternalForces(skelDyn);
    skelDyn->computeDynamics(gravity, qdot, true); // compute dynamics by using inverse dynamics
    MatrixXd MRec = skelDyn->getMassMatrix();
    VectorXd CRec = skelDyn->getCombinedVector();

    addExternalForces(skelDyn);
    skelDyn->computeDynamics(gravity, qdot, false); // compute dynamics by NOT using inverse dynamics: use regular dynamics
    MatrixXd MNon = skelDyn->getMassMatrix();
    VectorXd CNon = skelDyn->getCombinedVector();

    for(int i=0; i<skelDyn->getNumDofs(); i++)
        EXPECT_NEAR(CRec(i), CNon(i), TOLERANCE_EXACT);

    for(int i=0; i<skelDyn->getNumDofs(); i++)
        for(int j=i; j<skelDyn->getNumDofs(); j++)
            EXPECT_NEAR(MRec(i,j), MNon(i,j), TOLERANCE_EXACT);
}

// TODO
TEST(DYNAMICS, CONVERSION_VELOCITY) {
}

TEST(DYNAMICS, CONVERSION_FORCES) {
}

#endif // #ifndef UNITTESTS_TESTDYNAMICS_H
<|MERGE_RESOLUTION|>--- conflicted
+++ resolved
@@ -3,9 +3,9 @@
 
 #include "dynamics/BodyNodeDynamics.h"
 #include "dynamics/SkeletonDynamics.h"
-#include "kinematics/FileInfoSkel.hpp"
-#include "kinematics/FileInfoDof.h"
-#include "kinematics/BodyNode.h"
+#include "model3d/FileInfoSkel.hpp"
+#include "model3d/FileInfoDof.h"
+#include "model3d/BodyNode.h"
 #include "utils/Paths.h"
 #include <iostream>
 #include <Eigen/Dense>
@@ -13,17 +13,13 @@
 dynamics::SkeletonDynamics* prepareSkeleton( Eigen::VectorXd& _q, Eigen::VectorXd& _qdot) {
     using namespace std;
     using namespace Eigen;
-    using namespace kinematics;
+    using namespace model3d;
     using namespace dynamics;
 
     // load skeleton
     const char* skelfilename = GROUNDZERO_DATA_PATH"skel/Yuting.vsk";
     FileInfoSkel<SkeletonDynamics>* skelFile = new FileInfoSkel<SkeletonDynamics>;
-<<<<<<< HEAD
-    bool loadModelResult = skelFile->loadFile(skelfilename);
-=======
     bool loadModelResult = skelFile->loadFile(skelfilename, model3d::VSK);
->>>>>>> bec0e429
     assert(loadModelResult);
 
     SkeletonDynamics *skelDyn = static_cast<SkeletonDynamics*>(skelFile->getSkel());
@@ -43,11 +39,7 @@
 void addExternalForces(dynamics::SkeletonDynamics* skelDyn) {
     using namespace std;
     using namespace Eigen;
-<<<<<<< HEAD
-    using namespace kinematics;
-=======
-    using namespace model3d;
->>>>>>> bec0e429
+    using namespace model3d;
     using namespace dynamics;
 
     ((BodyNodeDynamics*)skelDyn->getNode(7))->addExtForce(Vector3d(0.1,0.2,0.3), Vector3d(30,40,50), true, false );
@@ -59,11 +51,7 @@
 TEST(DYNAMICS, COMPARE_VELOCITIES) {
     using namespace std;
     using namespace Eigen;
-<<<<<<< HEAD
-    using namespace kinematics;
-=======
-    using namespace model3d;
->>>>>>> bec0e429
+    using namespace model3d;
     using namespace dynamics;
 
     const double TOLERANCE_EXACT = 1.0e-10;
@@ -119,7 +107,7 @@
 TEST(DYNAMICS, FINITEDIFF_ACCELERATIONS_INVERSEDYNAMICS) {
     using namespace std;
     using namespace Eigen;
-    using namespace kinematics;
+    using namespace model3d;
     using namespace dynamics;
     
     Vector3d gravity(0.0, -9.81, 0.0);
@@ -172,7 +160,7 @@
 TEST(DYNAMICS, COMPARE_CORIOLIS) {
     using namespace std;
     using namespace Eigen;
-    using namespace kinematics;
+    using namespace model3d;
     using namespace dynamics;
 
     const double TOLERANCE_EXACT = 1.0e-10;
@@ -194,7 +182,7 @@
 TEST(DYNAMICS, COMPARE_MASS) {
     using namespace std;
     using namespace Eigen;
-    using namespace kinematics;
+    using namespace model3d;
     using namespace dynamics;
     
     const double TOLERANCE_EXACT = 1.0e-10;
@@ -222,11 +210,7 @@
 TEST(DYNAMICS, COMPARE_EXTERNAL_FORCES) {
     using namespace std;
     using namespace Eigen;
-<<<<<<< HEAD
-    using namespace kinematics;
-=======
-    using namespace model3d;
->>>>>>> bec0e429
+    using namespace model3d;
     using namespace dynamics;
 
     const double TOLERANCE_EXACT = 1.0e-10;
@@ -237,11 +221,7 @@
     skelDyn->setPose(q, true, true); 
     
     addExternalForces(skelDyn); // adding external force may require transformations to be computed to convert points and forces to local coordinates
-<<<<<<< HEAD
-    skelDyn->computeInverseDynamicsLinear(gravity, &qdot, NULL, true, false); // some computation in inverse dynamics is required even when only external forces are desired
-=======
     skelDyn->computeInverseDynamicsLinear(gravity, &qdot); // some computation in inverse dynamics is required even when only external forces are desired
->>>>>>> bec0e429
     skelDyn->evalExternalForces(true); // use recursive
     VectorXd Frec = skelDyn->getExternalForces();
     
@@ -258,11 +238,7 @@
 TEST(DYNAMICS, COMPARE_DYN_EXTERNAL_FORCES) {
     using namespace std;
     using namespace Eigen;
-<<<<<<< HEAD
-    using namespace kinematics;
-=======
-    using namespace model3d;
->>>>>>> bec0e429
+    using namespace model3d;
     using namespace dynamics;
 
     const double TOLERANCE_EXACT = 1.0e-10;
