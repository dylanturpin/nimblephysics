--- conflicted
+++ resolved
@@ -78,13 +78,9 @@
 void FreeJoint::updateTransform_Issue122(double _timeStep)
 {
     mT_Joint = mT_Joint * math::expMap(_timeStep * get_dq());
-<<<<<<< HEAD
-    set_q(math::logMap(mT_Joint).head<3>());
-=======
 
     set_q(math::logMap(mT_Joint));
 
->>>>>>> 2d47c1b4
     mT = mT_ParentBodyToJoint * mT_Joint * mT_ChildBodyToJoint.inverse();
 
     assert(math::verifyTransform(mT));
