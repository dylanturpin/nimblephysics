--- conflicted
+++ resolved
@@ -54,13 +54,8 @@
         int getNumDependantDofs() const { return mDependantDofs.size(); } ///< the number of the dofs which this node is affected
         int getDependantDof(int _arrayIndex) { return mDependantDofs[_arrayIndex]; } ///< return an dof index from the array index (< getNumDependantDofs)
 
-<<<<<<< HEAD
         void draw(const Eigen::Vector4d& _color=Eigen::Vector4d::Ones(), bool _useDefaultColor=true, int depth = 0) const ;    ///< render the entire bodylink subtree rooted here
         void drawHandles(const Eigen::Vector4d& _color=Eigen::Vector4d::Ones(), bool _useDefaultColor=true) const ;    ///< render the handles
-=======
-        void draw(Renderer::OpenGLRenderInterface *_RI, const Eigen::Vector4d& _color, bool _default, int _depth = 0);    ///< render the entire bodylink subtree rooted here
-        void drawHandles(Renderer::OpenGLRenderInterface *_RI, const Eigen::Vector4d& _color, bool _default);    ///< render the handles
->>>>>>> ec674516
 
         char* getName() { return mName; }
 
