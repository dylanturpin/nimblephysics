--- conflicted
+++ resolved
@@ -621,21 +621,9 @@
 add_subdirectory(dart)
 
 if(NOT BUILD_CORE_ONLY)
-<<<<<<< HEAD
-
-  # Unit tests
-  if(DART_BUILD_UNITTESTS)
-    enable_testing()
-    add_subdirectory(unittests)
-  endif(DART_BUILD_UNITTESTS)
-=======
-  if(DART_BUILD_OSGDART)
-    add_subdirectory(osgDart)
-  endif(DART_BUILD_OSGDART)
 
   add_subdirectory(apps EXCLUDE_FROM_ALL)
   add_subdirectory(tutorials EXCLUDE_FROM_ALL)
->>>>>>> f5283351
 
   # Add a "tutorials" target to build tutorials.
   get_property(tutorials GLOBAL PROPERTY DART_TUTORIALS)
