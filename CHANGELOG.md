## DART 6

### DART 6.7.0 (201X-XX-XX)

* Math

<<<<<<< HEAD
  * Consolidated random functions into Random class : [#1099](https://github.com/dartsim/dart/pull/1099), [#1101](https://github.com/dartsim/dart/pull/1101)
=======
  * Consolidated random functions into Random class : [#1109](https://github.com/dartsim/dart/pull/1109)
>>>>>>> 23f46cb3

* Dynamics

  * Refactor constraint solver: [#1099](https://github.com/dartsim/dart/pull/1099), [#1101](https://github.com/dartsim/dart/pull/1101)

* Optimization

  * Added multi-objective optimization with pagmo2 support: [#1106](https://github.com/dartsim/dart/pull/1106)

* GUI

  * Reorganized OpenGL and GLUT files: [#1088](https://github.com/dartsim/dart/pull/1088)

### [DART 6.6.2 (2018-09-03)](https://github.com/dartsim/dart/milestone/47?closed=1)

* Utils

  * Fixed checking file existence in DartResourceRetriever: [#1107](https://github.com/dartsim/dart/pull/1107)

### [DART 6.6.1 (2018-08-04)](https://github.com/dartsim/dart/milestone/46?closed=1)

* Utils

  * Added option to DartResourceRetriever to search from environment variable DART_DATA_PATH: [#1095](https://github.com/dartsim/dart/pull/1095)

* Examples

  * Fixed CMakeLists.txt of humanJointLimits: [#1094](https://github.com/dartsim/dart/pull/1094)

### [DART 6.6.0 (2018-08-02)](https://github.com/dartsim/dart/milestone/44?closed=1)

* Collision detection

  * Added voxel grid map: [#1076](https://github.com/dartsim/dart/pull/1076), [#1083](https://github.com/dartsim/dart/pull/1083)
  * Added heightmap support: [#1069](https://github.com/dartsim/dart/pull/1069)

### [DART 6.5.0 (2018-05-12)](https://github.com/dartsim/dart/milestone/41?closed=1)

* Common

  * Added LockableReference classes: [#1011](https://github.com/dartsim/dart/pull/1011)
  * Added missing \<vector\> to Memory.hpp: [#1057](https://github.com/dartsim/dart/pull/1057)

* GUI

  * Added FOV API to OSG viewer: [#1048](https://github.com/dartsim/dart/pull/1048)

* Parsers

  * Fixed incorrect parsing of continuous joints specified in URDF [#1064](https://github.com/dartsim/dart/pull/1064)

* Simulation

  * Added World::hasSkeleton(): [#1050](https://github.com/dartsim/dart/pull/1050)

* Misc

  * Fixed memory leaks in mesh loading: [#1066](https://github.com/dartsim/dart/pull/1066)

### [DART 6.4.0 (2018-03-26)](https://github.com/dartsim/dart/milestone/39?closed=1)

* Common

  * Added DART_COMMON_DECLARE_SMART_POINTERS macro: [#1022](https://github.com/dartsim/dart/pull/1022)
  * Added ResourceRetriever::getFilePath(): [#972](https://github.com/dartsim/dart/pull/972)

* Kinematics/Dynamics

  * Added relative Jacobian functions to MetaSkeleton: [#997](https://github.com/dartsim/dart/pull/997)
  * Added vectorized joint limit functions: [#996](https://github.com/dartsim/dart/pull/996)
  * Added lazy evaluation for shape's volume and bounding-box computation: [#959](https://github.com/dartsim/dart/pull/959)
  * Added IkFast support as analytic IK solver: [#887](https://github.com/dartsim/dart/pull/887)
  * Added TranslationalJoint2D: [#1003](https://github.com/dartsim/dart/pull/1003)
  * Fixed NaN values caused by zero-length normals in ContactConstraint: [#881](https://github.com/dartsim/dart/pull/881)
  * Extended BodyNode::createShapeNode() to accept more types of arguments: [#986](https://github.com/dartsim/dart/pull/986)

* Collision detection

  * Added FCL 0.6 support (backport of #873): [#936](https://github.com/dartsim/dart/pull/936)

* GUI

  * Added support of rendering texture images: [#973](https://github.com/dartsim/dart/pull/973)
  * Added OSG shadows: [#978](https://github.com/dartsim/dart/pull/978)

* Examples

  * Added humanJointLimits: [#1016](https://github.com/dartsim/dart/pull/1016)

* License

  * Added Personal Robotics Lab and Open Source Robotics Foundation as contributors: [#929](https://github.com/dartsim/dart/pull/929)

* Misc

  * Added World::create(): [#962](https://github.com/dartsim/dart/pull/962)
  * Added MetaSkeleton::hasBodyNode() and MetaSkeleton::hasJoint(): [#1000](https://github.com/dartsim/dart/pull/1000)
  * Suppressed -Winjected-class-name warnings from Clang 5.0.0: [#964](https://github.com/dartsim/dart/pull/964)
  * Suppressed -Wdangling-else warnings from GCC 7.2.0: [#937](https://github.com/dartsim/dart/pull/937)
  * Changed console macros to use global namespace resolutions: [#1010](https://github.com/dartsim/dart/pull/1010)
  * Fixed build with Eigen 3.2.1-3.2.8: [#1042](https://github.com/dartsim/dart/pull/1042)
  * Fixed various build issues with Visual Studio: [#956](https://github.com/dartsim/dart/pull/956)
  * Removed TinyXML dependency: [#993](https://github.com/dartsim/dart/pull/993)

### [DART 6.3.1 (2018-03-21)](https://github.com/dartsim/dart/milestone/42?closed=1)

* Build system

  * Removed an undefined cmake macro/function: [#1036](https://github.com/dartsim/dart/pull/1036)

* ROS support

  * Tweaked package.xml for catkin support: [#1027](https://github.com/dartsim/dart/pull/1027), [#1029](https://github.com/dartsim/dart/pull/1029), [#1031](https://github.com/dartsim/dart/pull/1031), [#1032](https://github.com/dartsim/dart/pull/1031), [#1033](https://github.com/dartsim/dart/pull/1033)

### [DART 6.3.0 (2017-10-04)](https://github.com/dartsim/dart/milestone/36?closed=1)

* Collision detection

  * Added a feature of disabling body node pairs to BodyNodeCollisionFilter: [#911](https://github.com/dartsim/dart/pull/911)

* Kinematics/Dynamics

  * Added setter and getter for WeldJointConstraint::mRelativeTransform: [#910](https://github.com/dartsim/dart/pull/910)

* Parsers

  * Improved SkelParser to read alpha value: [#914](https://github.com/dartsim/dart/pull/914)

* Misc

  * Changed not to use lambda function as an workaround for DART python binding: [#916](https://github.com/dartsim/dart/pull/916)

### [DART 6.2.1 (2017-08-08)](https://github.com/dartsim/dart/milestone/37?closed=1)

* Collision detection

  * Fixed collision checking between objects from the same body node: [#894](https://github.com/dartsim/dart/pull/894)

* Kinematics/Dynamics

  * Fixed transform of ScrewJoint with thread pitch: [#855](https://github.com/dartsim/dart/pull/855)

* Parsers

  * Fixed incorrect reading of <use_parent_model_frame> from SDF: [#893](https://github.com/dartsim/dart/pull/893)
  * Fixed missing reading of joint friction from URDF: [#891](https://github.com/dartsim/dart/pull/891)

* Testing

  * Fixed testing ODE collision detector on macOS: [#884](https://github.com/dartsim/dart/pull/884)
  * Removed redundant main body for each test source file: [#856](https://github.com/dartsim/dart/pull/856)

* Misc

  * Fixed build of dart-gui-osg that depends on the presence of OSG: [#898](https://github.com/dartsim/dart/pull/898)
  * Fixed build of examples and tutorials on macOS: [#889](https://github.com/dartsim/dart/pull/889)
  * Fixed missing overriding method OdePlane::isPlaceable(): [#886](https://github.com/dartsim/dart/pull/886)
  * Replaced use of enum by static constexpr: [#852](https://github.com/dartsim/dart/pull/852), [#904](https://github.com/dartsim/dart/pull/904)

### [DART 6.2.0 (2017-05-15)](https://github.com/dartsim/dart/milestone/30?closed=1)

* Common

  * Added Factory class and applied it to collision detection creation: [#864](https://github.com/dartsim/dart/pull/864)
  * Added readAll() to Resource and ResourceRetriever: [#875](https://github.com/dartsim/dart/pull/875)

* Math

  * Added accessors for diameters and radii of EllipsoidShape, and deprecated EllipsoidShape::get/setSize(): [#829](https://github.com/dartsim/dart/pull/829)
  * Fixed Lemke LCP solver (#808 for DART 6): [#812](https://github.com/dartsim/dart/pull/812)

* Collision Detection

  * Added support of ODE collision detector: [#861](https://github.com/dartsim/dart/pull/861)
  * Fixed incorrect collision filtering of BulletCollisionDetector: [#859](https://github.com/dartsim/dart/pull/859)

* Simulation

  * Fixed World didn't clear collision results on reset: [#863](https://github.com/dartsim/dart/pull/863)

* Parsers

  * Fixed incorrect creation of resource retriever in SkelParser and SdfParser: [#847](https://github.com/dartsim/dart/pull/847), [#849](https://github.com/dartsim/dart/pull/849)

* GUI

  * Added MotionBlurSimWindow: [#840](https://github.com/dartsim/dart/pull/840)
  * Improved MultiSphereShape rendering in GLUT renderer: [#862](https://github.com/dartsim/dart/pull/862)
  * Fixed incorrect parsing of materials and normal scaling from URDF: [#851](https://github.com/dartsim/dart/pull/851)
  * Fixed the OSG renderer not rendering collision geometries: [#851](https://github.com/dartsim/dart/pull/851)
  * Fixed that GUI was rendering white lines with nvidia drivers: [#805](https://github.com/dartsim/dart/pull/805)

* Misc

  * Added createShared() and createUnique() pattern: [#844](https://github.com/dartsim/dart/pull/844)
  * Added Skeleton::getRootJoint(): [#832](https://github.com/dartsim/dart/pull/832)
  * Added CMake targets for code formatting using clang-format: [#811](https://github.com/dartsim/dart/pull/811), [#817](https://github.com/dartsim/dart/pull/817)
  * Renamed MultiSphereShape to MultiSphereConvexHullShape: [#865](https://github.com/dartsim/dart/pull/865)
  * Modified the member function names pertain to lazy evaluation to be more relevant to their functionalities: [#833](https://github.com/dartsim/dart/pull/833)

* Tutorials & Examples

  * Allowed tutorials and examples to be built out of DART source tree: [#842](https://github.com/dartsim/dart/pull/842)
  * Fixed tutorialDominoes-Finished that didn't work with the latest DART: [#807](https://github.com/dartsim/dart/pull/807)

### DART 6.1.2 (2017-01-13)

* Dynamics

  * Fixed bug of ContactConstraint with kinematic joints: [#809](https://github.com/dartsim/dart/pull/809)

* Misc

  * Fixed that ZeroDofJoint::getIndexInTree was called: [#818](https://github.com/dartsim/dart/pull/818)

### DART 6.1.1 (2016-10-14)

* Build

  * Modified to build DART without SIMD options by default: [#790](https://github.com/dartsim/dart/pull/790)
  * Modified to build external libraries as separately build targets: [#787](https://github.com/dartsim/dart/pull/787)
  * Modified to export CMake target files separately per target: [#786](https://github.com/dartsim/dart/pull/786)

* Misc

  * Updated lodepng up to version 20160501 : [#791](https://github.com/dartsim/dart/pull/791)

### DART 6.1.0 (2016-10-07)

* Collision detection

  * Added distance API: [#744](https://github.com/dartsim/dart/pull/744)
  * Fixed direction of contact normal of BulletCollisionDetector: [#763](https://github.com/dartsim/dart/pull/763)

* Dynamics

  * Added `computeLagrangian()` to `MetaSkeleton` and `BodyNode`: [#746](https://github.com/dartsim/dart/pull/746)
  * Added new shapes: sphere, capsule, cone, and multi-sphere: [#770](https://github.com/dartsim/dart/pull/770), [#769](https://github.com/dartsim/dart/pull/769), [#745](https://github.com/dartsim/dart/pull/745)
  * Changed base class of joint from SingleDofJoint/MultiDofJoint to GenericJoint: [#747](https://github.com/dartsim/dart/pull/747)

* Planning

  * Fixed incorrect linking to flann library: [#761](https://github.com/dartsim/dart/pull/761)

* Parsers

  * Added `sdf` parsing for `fixed` joint and `material` tag of visual shape: [#775](https://github.com/dartsim/dart/pull/775)
  * Added support of urdfdom_headers 1.0: [#766](https://github.com/dartsim/dart/pull/766)

* GUI

  * Added ImGui for 2D graphical interface: [#781](https://github.com/dartsim/dart/pull/781)

* Examples

  * Added osgAtlasSimbicon and osgTinkertoy: [#781](https://github.com/dartsim/dart/pull/781)

* Misc improvements and bug fixes

  * Added `virtual Shape::getType()` and deprecated `ShapeType Shape::getShapeType()`: [#725](https://github.com/dartsim/dart/pull/725)
  * Changed building with SIMD optional: [#765](https://github.com/dartsim/dart/pull/765), [#760](https://github.com/dartsim/dart/pull/760)
  * Fixed minor build and install issues: [#773](https://github.com/dartsim/dart/pull/773), [#772](https://github.com/dartsim/dart/pull/772)
  * Fixed Doxyfile to show missing member functions in API documentation: [#768](https://github.com/dartsim/dart/pull/768)
  * Fixed typo: [#756](https://github.com/dartsim/dart/pull/756), [#755](https://github.com/dartsim/dart/pull/755)

### DART 6.0.1 (2016-06-29)

* Collision detection

  * Added support of FCL 0.5 and tinyxml2 4.0: [#749](https://github.com/dartsim/dart/pull/749)
  * Added warnings for unsupported shape pairs of DARTCollisionDetector: [#722](https://github.com/dartsim/dart/pull/722)

* Dynamics

  * Fixed total mass is not being updated when bodies removed from Skeleton: [#731](https://github.com/dartsim/dart/pull/731)

* Misc improvements and bug fixes

  * Renamed `DEPRECATED` and `FORCEINLINE` to `DART_DEPRECATED` and `DART_FORCEINLINE` to avoid name conflicts: [#742](https://github.com/dartsim/dart/pull/742)
  * Updated copyright: added CMU to copyright holder, moved individual contributors to CONTRIBUTING.md: [#723](https://github.com/dartsim/dart/pull/723)

### DART 6.0.0 (2016-05-10)

* Common data structures

  * Added `Node`, `Aspect`, `State`, and `Properties`: [#713](https://github.com/dartsim/dart/pull/713), [#712](https://github.com/dartsim/dart/issues/712), [#708](https://github.com/dartsim/dart/pull/708), [#707](https://github.com/dartsim/dart/pull/707), [#659](https://github.com/dartsim/dart/pull/659), [#649](https://github.com/dartsim/dart/pull/649), [#645](https://github.com/dartsim/dart/issues/645), [#607](https://github.com/dartsim/dart/pull/607), [#598](https://github.com/dartsim/dart/pull/598), [#591](https://github.com/dartsim/dart/pull/591), [#531](https://github.com/dartsim/dart/pull/531) 
  * Added mathematical constants and user-defined literals for radian, degree, and pi: [#669](https://github.com/dartsim/dart/pull/669), [#314](https://github.com/dartsim/dart/issues/314)
  * Added `ShapeFrame` and `ShapeNode`: [#608](https://github.com/dartsim/dart/pull/608)
  * Added `BoundingBox`: [#547](https://github.com/dartsim/dart/pull/547), [#546](https://github.com/dartsim/dart/issues/546)

* Kinematics

  * Added convenient functions for setting joint limits: [#703](https://github.com/dartsim/dart/pull/703)
  * Added more description on `InverseKinematics::solve()`: [#624](https://github.com/dartsim/dart/pull/624)
  * Added API for utilizing analytical inverse kinematics: [#530](https://github.com/dartsim/dart/pull/530), [#463](https://github.com/dartsim/dart/issues/463)
  * Added color property to `Marker`: [#187](https://github.com/dartsim/dart/issues/187)
  * Improved `Skeleton` to clone `State` as well: [#691](https://github.com/dartsim/dart/pull/691)
  * Improved `ReferentialSkeleton` to be able to add and remove `BodyNode`s and `DegreeOfFreedom`s to/from `Group`s freely: [#557](https://github.com/dartsim/dart/pull/557), [#556](https://github.com/dartsim/dart/issues/556), [#548](https://github.com/dartsim/dart/issues/548)
  * Changed `Marker` into `Node`: [#692](https://github.com/dartsim/dart/pull/692), [#609](https://github.com/dartsim/dart/issues/609)
  * Renamed `Joint::get/setLocal[~]` to `Joint::get/setRelative[~]`: [#715](https://github.com/dartsim/dart/pull/715), [#714](https://github.com/dartsim/dart/issues/714)
  * Renamed `PositionLimited` to `PositionLimitEnforced`: [#447](https://github.com/dartsim/dart/issues/447)
  * Fixed initialization of joint position and velocity: [#691](https://github.com/dartsim/dart/pull/691), [#621](https://github.com/dartsim/dart/pull/621)
  * Fixed `InverseKinematics` when it's used with `FreeJoint` and `BallJoint`: [#683](https://github.com/dartsim/dart/pull/683)
  * Fixed ambiguous overload on `MetaSkeleton::getLinearJacobianDeriv`: [#628](https://github.com/dartsim/dart/pull/628), [#626](https://github.com/dartsim/dart/issues/626)

* Dynamics

  * Added `get/setLCPSolver` functions to `ConstraintSolver`: [#633](https://github.com/dartsim/dart/pull/633)
  * Added `ServoMotorConstraint` as a preliminary implementation for `SERVO` actuator type: [#566](https://github.com/dartsim/dart/pull/566)
  * Improved `ConstraintSolver` to obey C++11 ownership conventions: [#616](https://github.com/dartsim/dart/pull/616)
  * Fixed segfualting of `DantzigLCPSolver` when the constraint dimension is zero: [#634](https://github.com/dartsim/dart/pull/634)
  * Fixed missing implementations in ConstrainedGroup: [#586](https://github.com/dartsim/dart/pull/586)
  * Fixed incorrect applying of joint constraint impulses: [#317](https://github.com/dartsim/dart/issues/317)
  * Deprecated `draw()` functions of dynamics classes: [#654](https://github.com/dartsim/dart/pull/654)

* Collision detection

  * Added `CollisionGroup` and refactored `CollisionDetector` to be more versatile: [#711](https://github.com/dartsim/dart/pull/711), [#704](https://github.com/dartsim/dart/pull/704), [#689](https://github.com/dartsim/dart/pull/689), [#631](https://github.com/dartsim/dart/pull/631), [#642](https://github.com/dartsim/dart/issues/642), [#20](https://github.com/dartsim/dart/issues/20)
  * Improved API for self collision checking options: [#718](https://github.com/dartsim/dart/pull/718), [#702](https://github.com/dartsim/dart/issues/702)
  * Deprecated `BodyNode::isColliding`; collision sets are moved to `CollisionResult`: [#694](https://github.com/dartsim/dart/pull/694), [#670](https://github.com/dartsim/dart/pull/670), [#668](https://github.com/dartsim/dart/pull/668), [#666](https://github.com/dartsim/dart/issues/666)

* Parsers

  * Added back VSK parser: [#602](https://github.com/dartsim/dart/pull/602), [#561](https://github.com/dartsim/dart/pull/561), [#254](https://github.com/dartsim/dart/issues/254)
  * Fixed segfault of `SdfParser` when `nullptr` `ResourceRetriever` is passed: [#663](https://github.com/dartsim/dart/pull/663)

* GUI features

  * Merged `renderer` namespace into `gui` namespace: [#652](https://github.com/dartsim/dart/pull/652), [#589](https://github.com/dartsim/dart/issues/589)
  * Moved `osgDart` under `dart::gui` namespace as `dart::gui::osg`: [#651](https://github.com/dartsim/dart/pull/651)
  * Fixed GlutWindow::screenshot(): [#623](https://github.com/dartsim/dart/pull/623), [#395](https://github.com/dartsim/dart/issues/395)

* Simulation

  * Fixed `World::clone()` didn't clone the collision detector: [#658](https://github.com/dartsim/dart/pull/658)
  * Fixed bug of `World` concurrency: [#577](https://github.com/dartsim/dart/pull/577), [#576](https://github.com/dartsim/dart/issues/576)

* Misc improvements and bug fixes

  * Added `make_unique<T>` that was omitted from C++11: [#639](https://github.com/dartsim/dart/pull/639)
  * Added missing `override` keywords: [#617](https://github.com/dartsim/dart/pull/617), [#535](https://github.com/dartsim/dart/pull/535)
  * Added gcc warning flag `-Wextra`: [#600](https://github.com/dartsim/dart/pull/600)
  * Improved memory management of `constraint` namespace: [#584](https://github.com/dartsim/dart/pull/584), [#583](https://github.com/dartsim/dart/issues/583)
  * Changed the extension of headers from `.h` to `.hpp`: [#709](https://github.com/dartsim/dart/pull/709), [#693](https://github.com/dartsim/dart/pull/693), [#568](https://github.com/dartsim/dart/issues/568)
  * Changed Doxyfile to gnerate tag file: [#690](https://github.com/dartsim/dart/pull/690)
  * Changed the convention to use `std::size_t` over `size_t`: [#681](https://github.com/dartsim/dart/pull/681), [#656](https://github.com/dartsim/dart/issues/656)
  * Changed CMake to configure preprocessors using `#cmakedefine`: [#648](https://github.com/dartsim/dart/pull/648), [#641](https://github.com/dartsim/dart/pull/641)
  * Updated copyright years: [#679](https://github.com/dartsim/dart/pull/679), [#160](https://github.com/dartsim/dart/issues/160)
  * Renamed directory name `apps` to `examples`: [#685](https://github.com/dartsim/dart/pull/685)
  * Fixed warnings of unused variables in release mode: [#646](https://github.com/dartsim/dart/pull/646)
  * Fixed typo of `getNumPluralAddoName` in utility macro: [#615](https://github.com/dartsim/dart/issues/615)
  * Fixed linker error by adding namespace-scope definitions for `constexpr static` members: [#603](https://github.com/dartsim/dart/pull/603)
  * Fixed segfault from nullptr meshes: [#585](https://github.com/dartsim/dart/pull/585)
  * Fixed typo of tutorial with minor improvements: [#573](https://github.com/dartsim/dart/pull/573)
  * Fixed `NameManager<T>::removeEntries(~)` called a function that does not exist: [#564](https://github.com/dartsim/dart/pull/564), [#554](https://github.com/dartsim/dart/issues/554)
  * Fixed missing definitions for various functions: [#558](https://github.com/dartsim/dart/pull/558), [#555](https://github.com/dartsim/dart/issues/555)
  * Fixed const correctness of `BodyNode::getMomentsOfInertia()`: [#541](https://github.com/dartsim/dart/pull/541), [#540](https://github.com/dartsim/dart/issues/540)
  * Fixed `ftel` bug in Linux with an workaround: [#533](https://github.com/dartsim/dart/pull/533)
  * Removed unnecessary `virtual` keyword for overriding functions: [#680](https://github.com/dartsim/dart/pull/680)
  * Removed deprecated APIs in DART 5: [#678](https://github.com/dartsim/dart/pull/678)

* Build and test issues

  * Added CMake target for code coverage testing, and automatic reporting: [#688](https://github.com/dartsim/dart/pull/688), [#687](https://github.com/dartsim/dart/issues/687), [#638](https://github.com/dartsim/dart/pull/638), [#632](https://github.com/dartsim/dart/pull/632)
  * Added missing `liburdfdom-dev` dependency in Ubuntu package: [#574](https://github.com/dartsim/dart/pull/574)
  * Modulized DART libraries: [#706](https://github.com/dartsim/dart/pull/706), [#675](https://github.com/dartsim/dart/pull/675), [#652](https://github.com/dartsim/dart/pull/652), [#477](https://github.com/dartsim/dart/issues/477)
  * Improved Travis-CI script: [#655](https://github.com/dartsim/dart/pull/655)
  * Improved CMake script by splitting tutorials, examples, and tests into separate targets: [#644](https://github.com/dartsim/dart/pull/644)
  * Improved wording of the cmake warning messages for ASSIMP: [#553](https://github.com/dartsim/dart/pull/553)
  * Changed Travis-CI to treat warning as errors using `-Werror` flags: [#682](https://github.com/dartsim/dart/pull/682), [#677](https://github.com/dartsim/dart/issues/677)
  * Changed Travis-CI to test DART with bullet collision detector: [#650](https://github.com/dartsim/dart/pull/650), [#376](https://github.com/dartsim/dart/issues/376)
  * Changed the minimum requirement of Visual Studio version to 2015: [#592](https://github.com/dartsim/dart/issues/592)
  * Changed CMake to build gui::osg examples when `DART_BUILD_EXAMPLES` is on: [#536](https://github.com/dartsim/dart/pull/536)
  * Simplfied Travis-CI tests for general pushes: [#700](https://github.com/dartsim/dart/pull/700)
  * Fixed Eigen memory alignment issue in testCollision.cpp: [#719](https://github.com/dartsim/dart/pull/719)
  * Fixed `BULLET_INCLUDE_DIRS` in `DARTConfig.cmake`: [#697](https://github.com/dartsim/dart/pull/697)
  * Fixed linking with Bullet on OS X El Capitan by supporting for Bullet built with double precision: [#660](https://github.com/dartsim/dart/pull/660), [#657](https://github.com/dartsim/dart/issues/657)
  * Fixed FCL version check logic in the main `CMakeLists.txt`: [#640](https://github.com/dartsim/dart/pull/640)
  * Fixed `find_package(DART)` on optimizer components: [#637](https://github.com/dartsim/dart/pull/637)
  * Fixed linking against `${DART_LIBRARIES}` not working in Ubuntu 14.04: [#630](https://github.com/dartsim/dart/pull/630), [#629](https://github.com/dartsim/dart/issues/629)
  * Fixed Visual Studio 2015 build errors: [#580](https://github.com/dartsim/dart/pull/580)
  * Removed OpenGL dependency from `dart` library: [#667](https://github.com/dartsim/dart/pull/667)
  * Removed version check for Bullet: [#636](https://github.com/dartsim/dart/pull/636), [#625](https://github.com/dartsim/dart/issues/625)

## DART 5

### Version 5.1.6 (2017-08-08)

1. Improved camera movement of OpenGL GUI: smooth zooming and translation 
    * [Pull request #843](https://github.com/dartsim/dart/pull/843)

2. Removed debian meta files from the main DART repository
    * [Pull request #853](https://github.com/dartsim/dart/pull/853)

### Version 5.1.5 (2017-01-20)

1. Fixed Lemke LCP solver for several failing cases
    * [Pull request #808](https://github.com/dartsim/dart/pull/808)

1. Increase minimum required Ipopt version to 3.11.9
    * [Pull request #800](https://github.com/dartsim/dart/pull/800)

1. Added support of urdfdom_headers 1.0 for DART 5.1 (backport of [#766](https://github.com/dartsim/dart/pull/766))
    * [Pull request #799](https://github.com/dartsim/dart/pull/799)

### Version 5.1.4 (2016-10-14)

1. Fixed inconsistent frame rate of GlutWindow
    * [Pull request #794](https://github.com/dartsim/dart/pull/794)

### Version 5.1.3 (2016-10-07)

1. Updated to support Bullet built with double precision (backport of [#660](https://github.com/dartsim/dart/pull/660))
    * [Pull request #777](https://github.com/dartsim/dart/pull/777)

1. Modified to use btGImpactMeshShape instead of btConvexTriangleMeshShape for mesh
    * [Pull request #764](https://github.com/dartsim/dart/pull/764)

1. Updated to support FCL 0.5 and tinyxml 4.0 (backport of [#749](https://github.com/dartsim/dart/pull/749))
    * [Pull request #759](https://github.com/dartsim/dart/pull/759)

### Version 5.1.2 (2016-04-25)

1. Fixed inverse kinematics (backporting)
    * [Pull request #684](https://github.com/dartsim/dart/pull/684)

1. Fixed aligned memory allocation with Eigen objects in loading meshes
    * [Pull request #606](https://github.com/dartsim/dart/pull/606)

1. Fixed incorrect applying joint constraint impulses (backporting)
    * [Pull request #579](https://github.com/dartsim/dart/pull/579)

1. Fixed some build and packaging issues
    * [Pull request #559](https://github.com/dartsim/dart/pull/559)
    * [Pull request #595](https://github.com/dartsim/dart/pull/595)
    * [Pull request #696](https://github.com/dartsim/dart/pull/696)

### Version 5.1.1 (2015-11-06)

1. Add bullet dependency to package.xml
    * [Pull request #523](https://github.com/dartsim/dart/pull/523)

1. Improved handling of missing symbols of Assimp package
    * [Pull request #542](https://github.com/dartsim/dart/pull/542)

1. Improved travis-ci build log for Mac
    * [Pull request #529](https://github.com/dartsim/dart/pull/529)

1. Fixed warnings in Function.cpp
    * [Pull request #550](https://github.com/dartsim/dart/pull/550)

1. Fixed build failures on AppVeyor
    * [Pull request #543](https://github.com/dartsim/dart/pull/543)

1. Fixed const qualification of ResourceRetriever
    * [Pull request #534](https://github.com/dartsim/dart/pull/534)
    * [Issue #532](https://github.com/dartsim/dart/issues/532)

1. Fixed aligned memory allocation with Eigen objects
    * [Pull request #527](https://github.com/dartsim/dart/pull/527)

1. Fixed copy safety for various classes
    * [Pull request #526](https://github.com/dartsim/dart/pull/526)
    * [Pull request #539](https://github.com/dartsim/dart/pull/539)
    * [Issue #524](https://github.com/dartsim/dart/issues/524)

### Version 5.1.0 (2015-10-15)

1. Fixed incorrect rotational motion of BallJoint and FreeJoint
    * [Pull request #518](https://github.com/dartsim/dart/pull/518)

1. Removed old documents: dart-tutorial, programmingGuide
    * [Pull request #515](https://github.com/dartsim/dart/pull/515)

1. Fixed aligned memory allocation with Eigen objects
    * [Pull request #513](https://github.com/dartsim/dart/pull/513)

1. Fixed segfault in Linkage::Criteria
    * [Pull request #491](https://github.com/dartsim/dart/pull/491)
    * [Issue #489](https://github.com/dartsim/dart/issues/489)

1. Improved sdf/urdf parser
    * [Pull request #497](https://github.com/dartsim/dart/pull/497)
    * [Pull request #485](https://github.com/dartsim/dart/pull/485)

1. Fixed CMake warnings
    * [Pull request #483](https://github.com/dartsim/dart/pull/483)

1. Fixed build issues on Windows
    * [Pull request #516](https://github.com/dartsim/dart/pull/516)
    * [Pull request #509](https://github.com/dartsim/dart/pull/509)
    * [Pull request #486](https://github.com/dartsim/dart/pull/486)
    * [Pull request #482](https://github.com/dartsim/dart/pull/482)
    * [Issue #487](https://github.com/dartsim/dart/issues/487)

1. Fixed IpoptSolver bugs
    * [Pull request #481](https://github.com/dartsim/dart/pull/481)

1. Added Frame::getTransform(withRespecTo, inCoordinatesOf)
    * [Pull request #475](https://github.com/dartsim/dart/pull/475)
    * [Issue #471](https://github.com/dartsim/dart/issues/471)

1. Improved API documentation -- set the SHOW_USED_FILES tag to NO
    * [Pull request #474](https://github.com/dartsim/dart/pull/474)

1. Added convenience setters for generalized coordinates of FreeJoint
    * [Pull request #470](https://github.com/dartsim/dart/pull/470)
    * [Pull request #507](https://github.com/dartsim/dart/pull/507)

1. Fixed compilation warnings
    * [Pull request #480](https://github.com/dartsim/dart/pull/480)
    * [Pull request #469](https://github.com/dartsim/dart/pull/469)
    * [Issue #418](https://github.com/dartsim/dart/issues/418)

1. Added a mutex to Skeleton
    * [Pull request #466](https://github.com/dartsim/dart/pull/466)

1. Added generic URIs support
    * [Pull request #464](https://github.com/dartsim/dart/pull/464)
    * [Pull request #517](https://github.com/dartsim/dart/pull/517)

1. Added End Effector, Inverse Kinematics, and osgDart
    * [Pull request #461](https://github.com/dartsim/dart/pull/461)
    * [Pull request #495](https://github.com/dartsim/dart/pull/495)
    * [Pull request #502](https://github.com/dartsim/dart/pull/502)
    * [Pull request #506](https://github.com/dartsim/dart/pull/506)
    * [Pull request #514](https://github.com/dartsim/dart/pull/514)
    * [Issue #381](https://github.com/dartsim/dart/issues/381)
    * [Issue #454](https://github.com/dartsim/dart/issues/454)
    * [Issue #478](https://github.com/dartsim/dart/issues/478)

1. Removed outdated packaging scripts
    * [Pull request #456](https://github.com/dartsim/dart/pull/456)

1. Added initial position and initial velocity properties
    * [Pull request #449](https://github.com/dartsim/dart/pull/449)

1. Added a package.xml file for REP-136 support
    * [Pull request #446](https://github.com/dartsim/dart/pull/446)

1. Improved Linkage and Chain Criteria
    * [Pull request #443](https://github.com/dartsim/dart/pull/443)
    * [Issue #437](https://github.com/dartsim/dart/issues/437)

1. Added Joint::isCyclic to mark SO(2) topology
    * [Pull request #441](https://github.com/dartsim/dart/pull/441)

1. Fixed SEGFAULTs in DartLoader
    * [Pull request #439](https://github.com/dartsim/dart/pull/439)

1. Added the SYSTEM flag to include_directories
    * [Pull request #435](https://github.com/dartsim/dart/pull/435)

1. Improved Joint warning
    * [Pull request #430](https://github.com/dartsim/dart/pull/430)

1. Added tutorials (http://dart.readthedocs.org/)
    * [Pull request #504](https://github.com/dartsim/dart/pull/504)
    * [Pull request #484](https://github.com/dartsim/dart/pull/484)
    * [Pull request #423](https://github.com/dartsim/dart/pull/423)
    * [Pull request #511](https://github.com/dartsim/dart/pull/511)

### Version 5.0.2 (2015-09-28)

1. Fixed bug in Jacobian update notifications
    * [Pull request #500](https://github.com/dartsim/dart/pull/500)
    * [Issue #499](https://github.com/dartsim/dart/issues/499)

### Version 5.0.1 (2015-07-28)

1. Improved app indexing for bipedStand and atlasSimbicon
    * [Pull request #417](https://github.com/dartsim/dart/pull/417)

1. Added clipping command when it exceeds the limits
    * [Pull request #419](https://github.com/dartsim/dart/pull/419)

1. Improved CollisionNode's index validity check
    * [Pull request #421](https://github.com/dartsim/dart/pull/421)

1. Standardized warning messages for Joints
    * [Pull request #425](https://github.com/dartsim/dart/pull/425)
    * [Pull request #429](https://github.com/dartsim/dart/pull/429)

1. Fixed bug in SDF parser -- correct child for a joint
    * [Pull request #431](https://github.com/dartsim/dart/pull/431)

1. Fixed SDF parsing for single link model without joint
    * [Pull request #444](https://github.com/dartsim/dart/pull/444)

1. Added missing virtual destructors to Properties in Entity and [Soft]BodyNode
    * [Pull request #458](https://github.com/dartsim/dart/pull/458)

1. Limited maximum required version of Assimp less than 3.0~dfsg-4
    * [Pull request #459](https://github.com/dartsim/dart/pull/459)

1. Fixed SEGFAULTs in DartLoader
    * [Pull request #472](https://github.com/dartsim/dart/pull/472)

### Version 5.0.0 (2015-06-15)

1. Fixed aligned memory allocation with Eigen objects
    * [Pull request #414](https://github.com/dartsim/dart/pull/414)

1. Added some missing API for DegreeOfFreedom
    * [Pull request #408](https://github.com/dartsim/dart/pull/408)

1. Replaced logMaps with Eigen::AngleAxisd
    * [Pull request #407](https://github.com/dartsim/dart/pull/407)

1. Improved FCL collision detector
    * [Pull request #405](https://github.com/dartsim/dart/pull/405)

1. Removed deprecated API and suppressed warnings
    * [Pull request #404](https://github.com/dartsim/dart/pull/404)

1. Added use of OpenGL's multisample anti-aliasing
    * [Pull request #402](https://github.com/dartsim/dart/pull/402)

1. Added computation of differences of generalized coordinates
    * [Pull request #389](https://github.com/dartsim/dart/pull/389)
    * [Issue #290](https://github.com/dartsim/dart/issues/290)

1. Added deprecated and force-linline definitions for clang
    * [Pull request #384](https://github.com/dartsim/dart/pull/384)
    * [Issue #379](https://github.com/dartsim/dart/issues/379)

1. Eradicated memory leaks and maked classes copy-safe and clonable
    * [Pull request #369](https://github.com/dartsim/dart/pull/369)
    * [Pull request #390](https://github.com/dartsim/dart/pull/390)
    * [Pull request #391](https://github.com/dartsim/dart/pull/391)
    * [Pull request #392](https://github.com/dartsim/dart/pull/392)
    * [Pull request #397](https://github.com/dartsim/dart/pull/397)
    * [Pull request #415](https://github.com/dartsim/dart/pull/415)
    * [Issue #280](https://github.com/dartsim/dart/issues/280)
    * [Issue #339](https://github.com/dartsim/dart/issues/339)
    * [Issue #370](https://github.com/dartsim/dart/issues/370)
    * [Issue #383](https://github.com/dartsim/dart/issues/383)

1. Improved PlaneShape constructors
    * [Pull request #366](https://github.com/dartsim/dart/pull/366)
    * [Pull request #377](https://github.com/dartsim/dart/pull/377)
    * [Issue #373](https://github.com/dartsim/dart/issues/373)

1. Added appveyor options for parallel build and detailed log
    * [Pull request #365](https://github.com/dartsim/dart/pull/365)

1. Improved robustness and package handling for URDF parsing
    * [Pull request #364](https://github.com/dartsim/dart/pull/364)

1. Fixed bug in BodyNode::_updateBodyJacobianSpatialDeriv()
    * [Pull request #363](https://github.com/dartsim/dart/pull/363)

1. Added alpha channel and Color functions
    * [Pull request #359](https://github.com/dartsim/dart/pull/359)
    * [Issue #358](https://github.com/dartsim/dart/issues/358)

1. Added Jacobian getters to Skeleton
    * [Pull request #357](https://github.com/dartsim/dart/pull/357)

1. Added ArrowShape for visualizing arrows
    * [Pull request #356](https://github.com/dartsim/dart/pull/356)

1. Fixed matrix dimension bug in operationalSpaceControl app
    * [Pull request #354](https://github.com/dartsim/dart/pull/354)

1. Added build type definitions
    * [Pull request #353](https://github.com/dartsim/dart/pull/353)

1. Added Signal class
    * [Pull request #350](https://github.com/dartsim/dart/pull/350)

1. Added LineSegmentShape for visualizing line segments
    * [Pull request #349](https://github.com/dartsim/dart/pull/349)
    * [Issue #346](https://github.com/dartsim/dart/issues/346)

1. Fixed segfault in SoftSdfParser
    * [Pull request #345](https://github.com/dartsim/dart/pull/345)

1. Added subscriptions for destructions and notifications
    * [Pull request #343](https://github.com/dartsim/dart/pull/343)

1. Added NloptSolver::[get/set]NumMaxEvaluations()
    * [Pull request #342](https://github.com/dartsim/dart/pull/342)

1. Added support of Eigen::VectorXd in parser
    * [Pull request #341](https://github.com/dartsim/dart/pull/341)

1. Added Skeleton::getNumJoints()
    * [Pull request #335](https://github.com/dartsim/dart/pull/335)

1. Fixed bug in DARTCollide for sphere-sphere collision
    * [Pull request #332](https://github.com/dartsim/dart/pull/332)

1. Fixed naming issues for Skeletons in World
    * [Pull request #331](https://github.com/dartsim/dart/pull/331)
    * [Issue #330](https://github.com/dartsim/dart/issues/330)

1. Added PlanarJoint support for URDF loader
    * [Pull request #326](https://github.com/dartsim/dart/pull/326)

1. Fixed rotation of the inertia reference frame for URDF loader
    * [Pull request #326](https://github.com/dartsim/dart/pull/326)
    * [Issue #47](https://github.com/dartsim/dart/issues/47)

1. Fixed bug in loading WorldFile
    * [Pull request #325](https://github.com/dartsim/dart/pull/325)

1. Added plotting of 2D trajectories
    * [Pull request #324](https://github.com/dartsim/dart/pull/324)

1. Removed unsupported axis orders of EulerJoint
    * [Pull request #323](https://github.com/dartsim/dart/pull/323)
    * [Issue #321](https://github.com/dartsim/dart/issues/321)

1. Added convenience functions to help with setting joint positions
    * [Pull request #322](https://github.com/dartsim/dart/pull/322)
    * [Pull request #338](https://github.com/dartsim/dart/pull/338)

1. Added Frame class and auto-updating for forward kinematics
    * [Pull request #319](https://github.com/dartsim/dart/pull/319)
    * [Pull request #344](https://github.com/dartsim/dart/pull/344)
    * [Pull request #367](https://github.com/dartsim/dart/pull/367)
    * [Pull request #380](https://github.com/dartsim/dart/pull/380)
    * [Issue #289](https://github.com/dartsim/dart/issues/289)
    * [Issue #294](https://github.com/dartsim/dart/issues/294)
    * [Issue #305](https://github.com/dartsim/dart/issues/305)

1. Added Travis-CI build test for OSX
    * [Pull request #313](https://github.com/dartsim/dart/pull/313)
    * [Issue #258](https://github.com/dartsim/dart/issues/258)

1. Added specification of minimum dependency version
    * [Pull request #306](https://github.com/dartsim/dart/pull/306)

## DART 4

### Version 4.3.7 (2018-01-05)

1. Updated DART 4.3 to be compatible with urdf 1.0/tinyxml2 6/flann 1.9.1
    * [Pull request #955](https://github.com/dartsim/dart/pull/955)

### Version 4.3.6 (2016-04-16)

1. Fixed duplicate entries in Skeleton::mBodyNodes causing segfault in destructor
    * [Issue #671](https://github.com/dartsim/dart/issues/671)
    * [Pull request #672](https://github.com/dartsim/dart/pull/672)

### Version 4.3.5 (2016-01-09)

1. Fixed incorrect applying of joint constraint impulses (backported from 6.0.0)
    * [Pull request #578](https://github.com/dartsim/dart/pull/578)

### Version 4.3.4 (2015-01-24)

1. Fixed build issue with gtest on Mac
    * [Pull request #315](https://github.com/dartsim/dart/pull/315)

### Version 4.3.3 (2015-01-23)

1. Fixed joint Coulomb friction
    * [Pull request #311](https://github.com/dartsim/dart/pull/311)

### Version 4.3.2 (2015-01-22)

1. Fixed installation -- missing headers (utils/urdf, utils/sdf)

### Version 4.3.1 (2015-01-21)

1. Fixed API incompatibility introduced by dart-4.3.0
    * [Issue #303](https://github.com/dartsim/dart/issues/303)
    * [Pull request #309](https://github.com/dartsim/dart/pull/309)

### Version 4.3.0 (2015-01-19)

1. Added name manager for efficient name look-up and unique naming
    * [Pull request #277](https://github.com/dartsim/dart/pull/277)
1. Added all-inclusive header and namespace headers
    * [Pull request #278](https://github.com/dartsim/dart/pull/278)
1. Added DegreeOfFreedom class for getting/setting data of individual generalized coordinates
    * [Pull request #288](https://github.com/dartsim/dart/pull/288)
1. Added hybrid dynamics
    * [Pull request #298](https://github.com/dartsim/dart/pull/298)
1. Added joint actuator types
    * [Pull request #298](https://github.com/dartsim/dart/pull/298)
1. Added Coulomb joint friction
    * [Pull request #301](https://github.com/dartsim/dart/pull/301)
1. Migrated to C++11
    * [Pull request #268](https://github.com/dartsim/dart/pull/268)
    * [Pull request #299](https://github.com/dartsim/dart/pull/299)
1. Improved readability of CMake output messages
    * [Pull request #272](https://github.com/dartsim/dart/pull/272)
1. Fixed const-correctneess of member functions
    * [Pull request #277](https://github.com/dartsim/dart/pull/277)
1. Added handling use of 'package:/' in URDF
    * [Pull request #273](https://github.com/dartsim/dart/pull/273)
    * [Issue #271](https://github.com/dartsim/dart/issues/271)

### Version 4.2.1 (2015-01-07)

1. Fixed version numbering of shared libraries in debian packages
    * [Pull request #286](https://github.com/dartsim/dart/pull/286)
1. Fixed Jacobian and its derivatives of FreeJoint/BallJoint
    * [Pull request #284](https://github.com/dartsim/dart/pull/284)

### Version 4.2.0 (2014-11-22)

1. Added reset functions for Simulation and Recording class
    * [Pull request #231](https://github.com/dartsim/dart/pull/231)
1. Added operational space control example
    * [Pull request #257](https://github.com/dartsim/dart/pull/257)
1. Fixed misuse of Bullet collision shapes
    * [Pull request #228](https://github.com/dartsim/dart/pull/228)
1. Fixed adjacent body pair check for Bullet collision detector
    * [Pull request #246](https://github.com/dartsim/dart/pull/246)
1. Fixed incorrect computation of constraint impulse for BallJointConstraint and WeldJointContraint
    * [Pull request #247](https://github.com/dartsim/dart/pull/247)
1. Improved generation of soft box shape for soft body
    * [Commit ec31f44](https://github.com/dartsim/dart/commit/ec31f44)

### Version 4.1.1 (2014-07-17)

1. Added ABI check script
    * [Pull request #226](https://github.com/dartsim/dart/pull/226)
    * [Pull request #227](https://github.com/dartsim/dart/pull/227)
1. Fixed build issues on Linux
    * [Pull request #214](https://github.com/dartsim/dart/pull/214)
    * [Pull request #219](https://github.com/dartsim/dart/pull/219)
1. Fixed build issues on Windows
    * [Pull request #215](https://github.com/dartsim/dart/pull/215)
    * [Pull request #217](https://github.com/dartsim/dart/pull/217)
1. Fixed unintended warning messages
    * [Pull request #220](https://github.com/dartsim/dart/pull/220)

### Version 4.1.0 (2014-07-02)

1. Fixed bug in switching collision detectors
    * [Issue #127](https://github.com/dartsim/dart/issues/127)
    * [Pull request #195](https://github.com/dartsim/dart/pull/195)
1. Fixed kinematics and dynamics when a skeleton has multiple parent-less bodies
    * [Pull request #196](https://github.com/dartsim/dart/pull/196)
1. Fixed issue on installing DART 4 alongside DART 3 on Linux
    * [Issue #122](https://github.com/dartsim/dart/issues/122)
    * [Pull request #203](https://github.com/dartsim/dart/pull/203)
1. Fixed warnings on gcc
    * [Pull request #206](https://github.com/dartsim/dart/pull/206)
1. Renamed getDof() to getNumDofs()
    * [Pull request #209](https://github.com/dartsim/dart/pull/209)
1. Added cylinder shape for soft body
    * [Pull request #210](https://github.com/dartsim/dart/pull/210)

### Version 4.0.0 (2014-06-02)

1. Added implicit joint spring force and damping force
1. Added planar joint
1. Added soft body dynamics
1. Added computation of velocity and acceleration of COM
1. Added bullet collision detector
  * [Pull request #156](https://github.com/dartsim/dart/pull/156)
1. Improved performance of forward dynamics algorithm
  * [Pull request #188](https://github.com/dartsim/dart/pull/188)
1. Improved dynamics API for Skeleton and Joint
  * [Pull request #161](https://github.com/dartsim/dart/pull/161)
  * [Pull request #192](https://github.com/dartsim/dart/pull/192)
  * [Pull request #193](https://github.com/dartsim/dart/pull/193)
1. Improved constraint dynamics solver
  * [Pull request #184](https://github.com/dartsim/dart/pull/184)
1. Improved calculation of equations of motion using Featherstone algorithm
  * [Issue #85](https://github.com/dartsim/dart/issues/87)
1. Improved optimizer interface and added nlopt solver
  * [Pull request #152](https://github.com/dartsim/dart/pull/152)
1. Fixed self collision bug
  * [Issue #125](https://github.com/dartsim/dart/issues/125)
1. Fixed incorrect integration of BallJoint and FreeJoint
  * [Issue #122](https://github.com/dartsim/dart/issues/122)
  * [Pull request #168](https://github.com/dartsim/dart/pull/168)

## DART 3

### Version 3.0 (2013-11-04)

1. Removed Transformation classes. Their functionality is now included in joint classes.
1. Added Featherstone algorithm. Can currently only be used without collision handling. The old algortihm is still present and used for that case.
1. Removed kinematics namespace. Functionality is moved to dynamics classes.
1. Added dart root namespace
1. A lot of function and variable renames
1. Added constraint namespace
1. Added "common" namespace

## DART 2

### Version 2.6 (2013-09-07)

1. Clean-up of build system:
  * Renamed DART_INCLUDEDIR to the standard-compliant DART_INCLUDE_DIRS in CMake files. Users need to adapt their CMake files for this change.
  * Users no longer need to call find_package(DARTExt) in the CMake files. A call to find_package(DART) also finds its dependencies now.
  * Allow user to overwrite installation prefix
  * Add possibility to include DART header files as '#include \<dart/dynamics/Skeleton.h\>' in addition to '#include \<dynamics/Skeleton.h\>'
  * Allow out-of-source builds
1. URDF loader:
  * Major clean-up
  * Consider mesh scaling factor

### Version 2.5 (2013-07-16)

1. Replaced robotics::World with simulation::World
1. Removed robotics::Robot
1. Added simulation::SimWindow
1. Some speed-up of Eigen calculations
1. Added abstract trajectory interface
1. ConstraintDynamics handles contact, joint limit and other constraint forces simultaneously
1. Improved Lemke algorithm for solving LCP
1. Renamed skeletonDynamics::getQDotVector() to getPoseVelocity()
1. Added abstract CollisionDetector interface allowing for multiple different collision detector implementations.
1. Created math namespace
1. Added System class as base class to Skeleton and Joint
1. URDF loader: Removed ability to load nonstandard URDF files with an object tag
1. Added support for multiple shapes per BodyNode
1. Made urdfdom a dependency instead of including it in the DART source
1. Added function to CollisionDetector to let user check a specific pair of BodyNodes for collision

### Version 2.4 (2013-03-05)

1. Mass and inertia are no longer stored in Shape but in BodyNode.
1. Different shapes for collision and visualization (not just different meshes)
1. Shapes are no longer centered at the COM but can be transformed independently relative to the link frame.
1. Improved URDF support
  * Support for non-mesh shapes
  * Does not create dummy root nodes anymore
  * Support for continuous joints
  * Support for arbitrary joint axes for revolute joints (but not for prismatic joints) instead of only axis-aligned joint axes
  * Support for relative mesh paths even if the robot and world URDF files are in different directories
  * All supported joint types can be root joints
1. Clean-up of the Robot class
1. Removed Object class
1. More robust build and installation process on Linux<|MERGE_RESOLUTION|>--- conflicted
+++ resolved
@@ -4,11 +4,7 @@
 
 * Math
 
-<<<<<<< HEAD
-  * Consolidated random functions into Random class : [#1099](https://github.com/dartsim/dart/pull/1099), [#1101](https://github.com/dartsim/dart/pull/1101)
-=======
   * Consolidated random functions into Random class : [#1109](https://github.com/dartsim/dart/pull/1109)
->>>>>>> 23f46cb3
 
 * Dynamics
 
