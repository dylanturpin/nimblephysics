## DART 6

<<<<<<< HEAD
### [DART 6.9.0 (20XX-XX-XX)](https://github.com/dartsim/dart/milestone/52?closed=1)
=======
### [DART 6.8.3 (2019-05-01)](https://github.com/dartsim/dart/milestone/55?closed=1)
>>>>>>> 9d127d05

#### Changes

* Parser

<<<<<<< HEAD
  * Changed URDF parser to use URDF material color when specified: [#1295](https://github.com/dartsim/dart/pull/1295)

* GUI

  * Added heightmap support to OSG renderer: [#1293](https://github.com/dartsim/dart/pull/1293)
  * Improved voxel grid and point cloud rendering performance: [#1294](https://github.com/dartsim/dart/pull/1294)
  * Fixed incorrect alpha value update of InteractiveFrame: [#1297](https://github.com/dartsim/dart/pull/1297)
=======
  * Fixed VskParker returning incorrect resource retriever: [#1300](https://github.com/dartsim/dart/pull/1300)

* Build

  * Fixed building with pagmo's optional dependencies: [#1301](https://github.com/dartsim/dart/pull/1301)
>>>>>>> 9d127d05

#### Compilers Tested

* Linux

  * GCC 64-bit: 5.4.0, 7.3.0, 8.2.0
  * GCC 32-bit: 5.4.0

* macOS

  * AppleClang: 9.1.0, 10.0.0

<<<<<<< HEAD
* Windows

  * MSVC: 19.20

=======
>>>>>>> 9d127d05
### [DART 6.8.2 (2019-04-23)](https://github.com/dartsim/dart/milestone/54?closed=1)

#### Changes

* Dynamics

  * Fixed BoxedLcpConstraintSolver is not API compatible with 6.7: [#1291](https://github.com/dartsim/dart/pull/1291)

* Build

  * Fixed building with FCL built without Octomap: [#1292](https://github.com/dartsim/dart/pull/1292)

#### Compilers Tested

* Linux

  * GCC 64-bit: 5.4.0, 7.3.0, 8.2.0
  * GCC 32-bit: 5.4.0

* macOS

  * AppleClang: 9.1.0, 10.0.0

### [DART 6.8.1 (2019-04-23)](https://github.com/dartsim/dart/milestone/53?closed=1)

#### Changes

* Build System

  * Fixed invalid double quotation marks in DARTFindBoost.cmake: [#1283](https://github.com/dartsim/dart/pull/1283)
  * Disabled octomap support on macOS: [#1284](https://github.com/dartsim/dart/pull/1284)

#### Compilers Tested

* Linux

  * GCC 64-bit: 5.4.0, 7.3.0, 8.2.0
  * GCC 32-bit: 5.4.0

* macOS

  * AppleClang: 9.1.0, 10.0.0

### [DART 6.8.0 (2019-04-22)](https://github.com/dartsim/dart/milestone/48?closed=1)

#### Changes

* Kinematics

  * Added findSolution() and solveAndApply() to InverseKinematics and HierarchicalIk classes and deprecated solve(~) member functions: [#1266](https://github.com/dartsim/dart/pull/1266)
  * Added an utility constructor to Linkage::Criteria to create sequence Linkage: [#1273](https://github.com/dartsim/dart/pull/1273)

* Dynamics

  * Fixed incorrect transpose check in Inertia::verifySpatialTensor(): [#1258](https://github.com/dartsim/dart/pull/1258)
  * Allowed BoxedLcpConstraintSolver to have a secondary LCP solver: [#1265](https://github.com/dartsim/dart/pull/1265)

* Simulation

  * The LCP solver will be less aggressive about printing out unnecessary warnings: [#1238](https://github.com/dartsim/dart/pull/1238)
  * Fixed not copying constraints in World::setConstraintSolver(): [#1260](https://github.com/dartsim/dart/pull/1260)

* Collision Detection

  * The BodyNodeCollisionFilter will ignore contacts between immobile bodies: [#1232](https://github.com/dartsim/dart/pull/1232)

* Planning

  * Fixed linking error of FLANN by explicitly linking to lz4: [#1221](https://github.com/dartsim/dart/pull/1221)

* Python

  * Added (experimental) Python binding: [#1237](https://github.com/dartsim/dart/pull/1237)

* Parsers

  * Changed urdf parser to warn if robot model has multi-tree: [#1270](https://github.com/dartsim/dart/pull/1270)

* GUI

  * Updated ImGui to 1.69: [#1274](https://github.com/dartsim/dart/pull/1274)
  * Added VoxelGridShape support to OSG renderer: [#1276](https://github.com/dartsim/dart/pull/1276)
  * Added PointCloudShape and its OSG rendering: [#1277](https://github.com/dartsim/dart/pull/1277)
  * Added grid visual to OSG renderer: [#1278](https://github.com/dartsim/dart/pull/1278), [#1280](https://github.com/dartsim/dart/pull/1280)

* Build System

  * Changed to use GNUInstallDirs for install paths: [#1241](https://github.com/dartsim/dart/pull/1241)
  * Fixed not failing for missing required dependencies: [#1250](https://github.com/dartsim/dart/pull/1250)
  * Fixed attempting to link octomap when not imported: [#1253](https://github.com/dartsim/dart/pull/1253)
  * Fixed not defining boost targets: [#1254](https://github.com/dartsim/dart/pull/1254)

#### Compilers Tested

* Linux

  * GCC 64-bit: 5.4.0, 7.3.0, 8.2.0
  * GCC 32-bit: 5.4.0

* macOS

  * AppleClang: 9.1.0, 10.0.0

### [DART 6.7.3 (2019-02-19)](https://github.com/dartsim/dart/milestone/51?closed=1)

#### Changes

* Dynamics

  * Fixed Skeleton::setState(): [#1245](https://github.com/dartsim/dart/pull/1245)

#### Compilers Tested

* Linux

  * GCC (C++11): 5.4.0, 7.3.0, 8.2.0

* Linux (32-bit)

  * GCC (C++11): 5.4.0

* macOS

  * AppleClang (C++11): 9.1.0

### [DART 6.7.2 (2019-01-17)](https://github.com/dartsim/dart/milestone/50?closed=1)

#### Changes

* Build system

  * Fixed #1223 for the recursive case: [#1227](https://github.com/dartsim/dart/pull/1227)
  * Specified mode for find_package(): [#1228](https://github.com/dartsim/dart/pull/1228)

#### Compilers Tested

* Linux

  * GCC (C++11): 5.4.0, 7.3.0, 8.2.0

* Linux (32-bit)

  * GCC (C++11): 5.4.0

* macOS

  * AppleClang (C++11): 9.1.0

### [DART 6.7.1 (2019-01-15)](https://github.com/dartsim/dart/milestone/49?closed=1)

#### Changes

* Build system

  * Ensure that imported targets of dependencies are always created when finding the dart package: [#1222](https://github.com/dartsim/dart/pull/1222)
  * Set components to not-found when their external dependencies are missing: [#1223](https://github.com/dartsim/dart/pull/1223)

#### Compilers Tested

* Linux

  * GCC (C++11): 5.4.0, 7.3.0, 8.2.0

* Linux (32-bit)

  * GCC (C++11): 5.4.0

* macOS

  * AppleClang (C++11): 9.1.0

### [DART 6.7.0 (2019-01-10)](https://github.com/dartsim/dart/milestone/45?closed=1)

#### Changes

* Build system

  * Fixed compilation warnings for newer versions of compilers: [#1177](https://github.com/dartsim/dart/pull/1177)
  * Changed to generate namespace headers without requiring *.hpp.in files: [#1192](https://github.com/dartsim/dart/pull/1192)
  * Dropped supporting Ubuntu Trusty and started using imported targets of dependencies: [#1212](https://github.com/dartsim/dart/pull/1212)

* Collision Detection

  * CollisionGroups will automatically update their objects when any changes occur to Skeletons or BodyNodes that they are subscribed to: [#1112](https://github.com/dartsim/dart/pull/1112)
  * Contact points with negative penetration depth will be ignored: [#1185](https://github.com/dartsim/dart/pull/1185)

* Math

  * Consolidated random functions into Random class: [#1109](https://github.com/dartsim/dart/pull/1109)

* Dynamics

  * Refactor constraint solver: [#1099](https://github.com/dartsim/dart/pull/1099), [#1101](https://github.com/dartsim/dart/pull/1101)
  * Added mimic joint functionality as a new actuator type: [#1178](https://github.com/dartsim/dart/pull/1178)
  * Added clone function to MetaSkeleton: [#1201](https://github.com/dartsim/dart/pull/1201)

* Optimization

  * Added multi-objective optimization with pagmo2 support: [#1106](https://github.com/dartsim/dart/pull/1106)

* GUI

  * Reorganized OpenGL and GLUT files: [#1088](https://github.com/dartsim/dart/pull/1088)
  * Added the RealTimeWorldNode to display simulations at real-time rates: [#1216](https://github.com/dartsim/dart/pull/1216)

* Misc

  * Updated Googletest to version 1.8.1: [#1214](https://github.com/dartsim/dart/pull/1214)

#### Compilers Tested

* Linux

  * GCC (C++11): 5.4.0, 7.3.0, 8.2.0

* Linux (32-bit)

  * GCC (C++11): 5.4.0

* macOS

  * AppleClang (C++11): 9.1.0

### [DART 6.6.2 (2018-09-03)](https://github.com/dartsim/dart/milestone/47?closed=1)

* Utils

  * Fixed checking file existence in DartResourceRetriever: [#1107](https://github.com/dartsim/dart/pull/1107)

### [DART 6.6.1 (2018-08-04)](https://github.com/dartsim/dart/milestone/46?closed=1)

* Utils

  * Added option to DartResourceRetriever to search from environment variable DART_DATA_PATH: [#1095](https://github.com/dartsim/dart/pull/1095)

* Examples

  * Fixed CMakeLists.txt of humanJointLimits: [#1094](https://github.com/dartsim/dart/pull/1094)

### [DART 6.6.0 (2018-08-02)](https://github.com/dartsim/dart/milestone/44?closed=1)

* Collision detection

  * Added voxel grid map: [#1076](https://github.com/dartsim/dart/pull/1076), [#1083](https://github.com/dartsim/dart/pull/1083)
  * Added heightmap support: [#1069](https://github.com/dartsim/dart/pull/1069)

### [DART 6.5.0 (2018-05-12)](https://github.com/dartsim/dart/milestone/41?closed=1)

* Common

  * Added LockableReference classes: [#1011](https://github.com/dartsim/dart/pull/1011)
  * Added missing \<vector\> to Memory.hpp: [#1057](https://github.com/dartsim/dart/pull/1057)

* GUI

  * Added FOV API to OSG viewer: [#1048](https://github.com/dartsim/dart/pull/1048)

* Parsers

  * Fixed incorrect parsing of continuous joints specified in URDF [#1064](https://github.com/dartsim/dart/pull/1064)

* Simulation

  * Added World::hasSkeleton(): [#1050](https://github.com/dartsim/dart/pull/1050)

* Misc

  * Fixed memory leaks in mesh loading: [#1066](https://github.com/dartsim/dart/pull/1066)

### [DART 6.4.0 (2018-03-26)](https://github.com/dartsim/dart/milestone/39?closed=1)

* Common

  * Added DART_COMMON_DECLARE_SMART_POINTERS macro: [#1022](https://github.com/dartsim/dart/pull/1022)
  * Added ResourceRetriever::getFilePath(): [#972](https://github.com/dartsim/dart/pull/972)

* Kinematics/Dynamics

  * Added relative Jacobian functions to MetaSkeleton: [#997](https://github.com/dartsim/dart/pull/997)
  * Added vectorized joint limit functions: [#996](https://github.com/dartsim/dart/pull/996)
  * Added lazy evaluation for shape's volume and bounding-box computation: [#959](https://github.com/dartsim/dart/pull/959)
  * Added IkFast support as analytic IK solver: [#887](https://github.com/dartsim/dart/pull/887)
  * Added TranslationalJoint2D: [#1003](https://github.com/dartsim/dart/pull/1003)
  * Fixed NaN values caused by zero-length normals in ContactConstraint: [#881](https://github.com/dartsim/dart/pull/881)
  * Extended BodyNode::createShapeNode() to accept more types of arguments: [#986](https://github.com/dartsim/dart/pull/986)

* Collision detection

  * Added FCL 0.6 support (backport of #873): [#936](https://github.com/dartsim/dart/pull/936)

* GUI

  * Added support of rendering texture images: [#973](https://github.com/dartsim/dart/pull/973)
  * Added OSG shadows: [#978](https://github.com/dartsim/dart/pull/978)

* Examples

  * Added humanJointLimits: [#1016](https://github.com/dartsim/dart/pull/1016)

* License

  * Added Personal Robotics Lab and Open Source Robotics Foundation as contributors: [#929](https://github.com/dartsim/dart/pull/929)

* Misc

  * Added World::create(): [#962](https://github.com/dartsim/dart/pull/962)
  * Added MetaSkeleton::hasBodyNode() and MetaSkeleton::hasJoint(): [#1000](https://github.com/dartsim/dart/pull/1000)
  * Suppressed -Winjected-class-name warnings from Clang 5.0.0: [#964](https://github.com/dartsim/dart/pull/964)
  * Suppressed -Wdangling-else warnings from GCC 7.2.0: [#937](https://github.com/dartsim/dart/pull/937)
  * Changed console macros to use global namespace resolutions: [#1010](https://github.com/dartsim/dart/pull/1010)
  * Fixed build with Eigen 3.2.1-3.2.8: [#1042](https://github.com/dartsim/dart/pull/1042)
  * Fixed various build issues with Visual Studio: [#956](https://github.com/dartsim/dart/pull/956)
  * Removed TinyXML dependency: [#993](https://github.com/dartsim/dart/pull/993)

### [DART 6.3.1 (2018-03-21)](https://github.com/dartsim/dart/milestone/42?closed=1)

* Build system

  * Removed an undefined cmake macro/function: [#1036](https://github.com/dartsim/dart/pull/1036)

* ROS support

  * Tweaked package.xml for catkin support: [#1027](https://github.com/dartsim/dart/pull/1027), [#1029](https://github.com/dartsim/dart/pull/1029), [#1031](https://github.com/dartsim/dart/pull/1031), [#1032](https://github.com/dartsim/dart/pull/1031), [#1033](https://github.com/dartsim/dart/pull/1033)

### [DART 6.3.0 (2017-10-04)](https://github.com/dartsim/dart/milestone/36?closed=1)

* Collision detection

  * Added a feature of disabling body node pairs to BodyNodeCollisionFilter: [#911](https://github.com/dartsim/dart/pull/911)

* Kinematics/Dynamics

  * Added setter and getter for WeldJointConstraint::mRelativeTransform: [#910](https://github.com/dartsim/dart/pull/910)

* Parsers

  * Improved SkelParser to read alpha value: [#914](https://github.com/dartsim/dart/pull/914)

* Misc

  * Changed not to use lambda function as an workaround for DART python binding: [#916](https://github.com/dartsim/dart/pull/916)

### [DART 6.2.1 (2017-08-08)](https://github.com/dartsim/dart/milestone/37?closed=1)

* Collision detection

  * Fixed collision checking between objects from the same body node: [#894](https://github.com/dartsim/dart/pull/894)

* Kinematics/Dynamics

  * Fixed transform of ScrewJoint with thread pitch: [#855](https://github.com/dartsim/dart/pull/855)

* Parsers

  * Fixed incorrect reading of <use_parent_model_frame> from SDF: [#893](https://github.com/dartsim/dart/pull/893)
  * Fixed missing reading of joint friction from URDF: [#891](https://github.com/dartsim/dart/pull/891)

* Testing

  * Fixed testing ODE collision detector on macOS: [#884](https://github.com/dartsim/dart/pull/884)
  * Removed redundant main body for each test source file: [#856](https://github.com/dartsim/dart/pull/856)

* Misc

  * Fixed build of dart-gui-osg that depends on the presence of OSG: [#898](https://github.com/dartsim/dart/pull/898)
  * Fixed build of examples and tutorials on macOS: [#889](https://github.com/dartsim/dart/pull/889)
  * Fixed missing overriding method OdePlane::isPlaceable(): [#886](https://github.com/dartsim/dart/pull/886)
  * Replaced use of enum by static constexpr: [#852](https://github.com/dartsim/dart/pull/852), [#904](https://github.com/dartsim/dart/pull/904)

### [DART 6.2.0 (2017-05-15)](https://github.com/dartsim/dart/milestone/30?closed=1)

* Common

  * Added Factory class and applied it to collision detection creation: [#864](https://github.com/dartsim/dart/pull/864)
  * Added readAll() to Resource and ResourceRetriever: [#875](https://github.com/dartsim/dart/pull/875)

* Math

  * Added accessors for diameters and radii of EllipsoidShape, and deprecated EllipsoidShape::get/setSize(): [#829](https://github.com/dartsim/dart/pull/829)
  * Fixed Lemke LCP solver (#808 for DART 6): [#812](https://github.com/dartsim/dart/pull/812)

* Collision Detection

  * Added support of ODE collision detector: [#861](https://github.com/dartsim/dart/pull/861)
  * Fixed incorrect collision filtering of BulletCollisionDetector: [#859](https://github.com/dartsim/dart/pull/859)

* Simulation

  * Fixed World didn't clear collision results on reset: [#863](https://github.com/dartsim/dart/pull/863)

* Parsers

  * Fixed incorrect creation of resource retriever in SkelParser and SdfParser: [#847](https://github.com/dartsim/dart/pull/847), [#849](https://github.com/dartsim/dart/pull/849)

* GUI

  * Added MotionBlurSimWindow: [#840](https://github.com/dartsim/dart/pull/840)
  * Improved MultiSphereShape rendering in GLUT renderer: [#862](https://github.com/dartsim/dart/pull/862)
  * Fixed incorrect parsing of materials and normal scaling from URDF: [#851](https://github.com/dartsim/dart/pull/851)
  * Fixed the OSG renderer not rendering collision geometries: [#851](https://github.com/dartsim/dart/pull/851)
  * Fixed that GUI was rendering white lines with nvidia drivers: [#805](https://github.com/dartsim/dart/pull/805)

* Misc

  * Added createShared() and createUnique() pattern: [#844](https://github.com/dartsim/dart/pull/844)
  * Added Skeleton::getRootJoint(): [#832](https://github.com/dartsim/dart/pull/832)
  * Added CMake targets for code formatting using clang-format: [#811](https://github.com/dartsim/dart/pull/811), [#817](https://github.com/dartsim/dart/pull/817)
  * Renamed MultiSphereShape to MultiSphereConvexHullShape: [#865](https://github.com/dartsim/dart/pull/865)
  * Modified the member function names pertain to lazy evaluation to be more relevant to their functionalities: [#833](https://github.com/dartsim/dart/pull/833)

* Tutorials & Examples

  * Allowed tutorials and examples to be built out of DART source tree: [#842](https://github.com/dartsim/dart/pull/842)
  * Fixed tutorialDominoes-Finished that didn't work with the latest DART: [#807](https://github.com/dartsim/dart/pull/807)

### DART 6.1.2 (2017-01-13)

* Dynamics

  * Fixed bug of ContactConstraint with kinematic joints: [#809](https://github.com/dartsim/dart/pull/809)

* Misc

  * Fixed that ZeroDofJoint::getIndexInTree was called: [#818](https://github.com/dartsim/dart/pull/818)

### DART 6.1.1 (2016-10-14)

* Build

  * Modified to build DART without SIMD options by default: [#790](https://github.com/dartsim/dart/pull/790)
  * Modified to build external libraries as separately build targets: [#787](https://github.com/dartsim/dart/pull/787)
  * Modified to export CMake target files separately per target: [#786](https://github.com/dartsim/dart/pull/786)

* Misc

  * Updated lodepng up to version 20160501: [#791](https://github.com/dartsim/dart/pull/791)

### DART 6.1.0 (2016-10-07)

* Collision detection

  * Added distance API: [#744](https://github.com/dartsim/dart/pull/744)
  * Fixed direction of contact normal of BulletCollisionDetector: [#763](https://github.com/dartsim/dart/pull/763)

* Dynamics

  * Added `computeLagrangian()` to `MetaSkeleton` and `BodyNode`: [#746](https://github.com/dartsim/dart/pull/746)
  * Added new shapes: sphere, capsule, cone, and multi-sphere: [#770](https://github.com/dartsim/dart/pull/770), [#769](https://github.com/dartsim/dart/pull/769), [#745](https://github.com/dartsim/dart/pull/745)
  * Changed base class of joint from SingleDofJoint/MultiDofJoint to GenericJoint: [#747](https://github.com/dartsim/dart/pull/747)

* Planning

  * Fixed incorrect linking to flann library: [#761](https://github.com/dartsim/dart/pull/761)

* Parsers

  * Added `sdf` parsing for `fixed` joint and `material` tag of visual shape: [#775](https://github.com/dartsim/dart/pull/775)
  * Added support of urdfdom_headers 1.0: [#766](https://github.com/dartsim/dart/pull/766)

* GUI

  * Added ImGui for 2D graphical interface: [#781](https://github.com/dartsim/dart/pull/781)

* Examples

  * Added osgAtlasSimbicon and osgTinkertoy: [#781](https://github.com/dartsim/dart/pull/781)

* Misc improvements and bug fixes

  * Added `virtual Shape::getType()` and deprecated `ShapeType Shape::getShapeType()`: [#725](https://github.com/dartsim/dart/pull/725)
  * Changed building with SIMD optional: [#765](https://github.com/dartsim/dart/pull/765), [#760](https://github.com/dartsim/dart/pull/760)
  * Fixed minor build and install issues: [#773](https://github.com/dartsim/dart/pull/773), [#772](https://github.com/dartsim/dart/pull/772)
  * Fixed Doxyfile to show missing member functions in API documentation: [#768](https://github.com/dartsim/dart/pull/768)
  * Fixed typo: [#756](https://github.com/dartsim/dart/pull/756), [#755](https://github.com/dartsim/dart/pull/755)

### DART 6.0.1 (2016-06-29)

* Collision detection

  * Added support of FCL 0.5 and tinyxml2 4.0: [#749](https://github.com/dartsim/dart/pull/749)
  * Added warnings for unsupported shape pairs of DARTCollisionDetector: [#722](https://github.com/dartsim/dart/pull/722)

* Dynamics

  * Fixed total mass is not being updated when bodies removed from Skeleton: [#731](https://github.com/dartsim/dart/pull/731)

* Misc improvements and bug fixes

  * Renamed `DEPRECATED` and `FORCEINLINE` to `DART_DEPRECATED` and `DART_FORCEINLINE` to avoid name conflicts: [#742](https://github.com/dartsim/dart/pull/742)
  * Updated copyright: added CMU to copyright holder, moved individual contributors to CONTRIBUTING.md: [#723](https://github.com/dartsim/dart/pull/723)

### DART 6.0.0 (2016-05-10)

* Common data structures

  * Added `Node`, `Aspect`, `State`, and `Properties`: [#713](https://github.com/dartsim/dart/pull/713), [#712](https://github.com/dartsim/dart/issues/712), [#708](https://github.com/dartsim/dart/pull/708), [#707](https://github.com/dartsim/dart/pull/707), [#659](https://github.com/dartsim/dart/pull/659), [#649](https://github.com/dartsim/dart/pull/649), [#645](https://github.com/dartsim/dart/issues/645), [#607](https://github.com/dartsim/dart/pull/607), [#598](https://github.com/dartsim/dart/pull/598), [#591](https://github.com/dartsim/dart/pull/591), [#531](https://github.com/dartsim/dart/pull/531)
  * Added mathematical constants and user-defined literals for radian, degree, and pi: [#669](https://github.com/dartsim/dart/pull/669), [#314](https://github.com/dartsim/dart/issues/314)
  * Added `ShapeFrame` and `ShapeNode`: [#608](https://github.com/dartsim/dart/pull/608)
  * Added `BoundingBox`: [#547](https://github.com/dartsim/dart/pull/547), [#546](https://github.com/dartsim/dart/issues/546)

* Kinematics

  * Added convenient functions for setting joint limits: [#703](https://github.com/dartsim/dart/pull/703)
  * Added more description on `InverseKinematics::solve()`: [#624](https://github.com/dartsim/dart/pull/624)
  * Added API for utilizing analytical inverse kinematics: [#530](https://github.com/dartsim/dart/pull/530), [#463](https://github.com/dartsim/dart/issues/463)
  * Added color property to `Marker`: [#187](https://github.com/dartsim/dart/issues/187)
  * Improved `Skeleton` to clone `State` as well: [#691](https://github.com/dartsim/dart/pull/691)
  * Improved `ReferentialSkeleton` to be able to add and remove `BodyNode`s and `DegreeOfFreedom`s to/from `Group`s freely: [#557](https://github.com/dartsim/dart/pull/557), [#556](https://github.com/dartsim/dart/issues/556), [#548](https://github.com/dartsim/dart/issues/548)
  * Changed `Marker` into `Node`: [#692](https://github.com/dartsim/dart/pull/692), [#609](https://github.com/dartsim/dart/issues/609)
  * Renamed `Joint::get/setLocal[~]` to `Joint::get/setRelative[~]`: [#715](https://github.com/dartsim/dart/pull/715), [#714](https://github.com/dartsim/dart/issues/714)
  * Renamed `PositionLimited` to `PositionLimitEnforced`: [#447](https://github.com/dartsim/dart/issues/447)
  * Fixed initialization of joint position and velocity: [#691](https://github.com/dartsim/dart/pull/691), [#621](https://github.com/dartsim/dart/pull/621)
  * Fixed `InverseKinematics` when it's used with `FreeJoint` and `BallJoint`: [#683](https://github.com/dartsim/dart/pull/683)
  * Fixed ambiguous overload on `MetaSkeleton::getLinearJacobianDeriv`: [#628](https://github.com/dartsim/dart/pull/628), [#626](https://github.com/dartsim/dart/issues/626)

* Dynamics

  * Added `get/setLCPSolver` functions to `ConstraintSolver`: [#633](https://github.com/dartsim/dart/pull/633)
  * Added `ServoMotorConstraint` as a preliminary implementation for `SERVO` actuator type: [#566](https://github.com/dartsim/dart/pull/566)
  * Improved `ConstraintSolver` to obey C++11 ownership conventions: [#616](https://github.com/dartsim/dart/pull/616)
  * Fixed segfualting of `DantzigLCPSolver` when the constraint dimension is zero: [#634](https://github.com/dartsim/dart/pull/634)
  * Fixed missing implementations in ConstrainedGroup: [#586](https://github.com/dartsim/dart/pull/586)
  * Fixed incorrect applying of joint constraint impulses: [#317](https://github.com/dartsim/dart/issues/317)
  * Deprecated `draw()` functions of dynamics classes: [#654](https://github.com/dartsim/dart/pull/654)

* Collision detection

  * Added `CollisionGroup` and refactored `CollisionDetector` to be more versatile: [#711](https://github.com/dartsim/dart/pull/711), [#704](https://github.com/dartsim/dart/pull/704), [#689](https://github.com/dartsim/dart/pull/689), [#631](https://github.com/dartsim/dart/pull/631), [#642](https://github.com/dartsim/dart/issues/642), [#20](https://github.com/dartsim/dart/issues/20)
  * Improved API for self collision checking options: [#718](https://github.com/dartsim/dart/pull/718), [#702](https://github.com/dartsim/dart/issues/702)
  * Deprecated `BodyNode::isColliding`; collision sets are moved to `CollisionResult`: [#694](https://github.com/dartsim/dart/pull/694), [#670](https://github.com/dartsim/dart/pull/670), [#668](https://github.com/dartsim/dart/pull/668), [#666](https://github.com/dartsim/dart/issues/666)

* Parsers

  * Added back VSK parser: [#602](https://github.com/dartsim/dart/pull/602), [#561](https://github.com/dartsim/dart/pull/561), [#254](https://github.com/dartsim/dart/issues/254)
  * Fixed segfault of `SdfParser` when `nullptr` `ResourceRetriever` is passed: [#663](https://github.com/dartsim/dart/pull/663)

* GUI features

  * Merged `renderer` namespace into `gui` namespace: [#652](https://github.com/dartsim/dart/pull/652), [#589](https://github.com/dartsim/dart/issues/589)
  * Moved `osgDart` under `dart::gui` namespace as `dart::gui::osg`: [#651](https://github.com/dartsim/dart/pull/651)
  * Fixed GlutWindow::screenshot(): [#623](https://github.com/dartsim/dart/pull/623), [#395](https://github.com/dartsim/dart/issues/395)

* Simulation

  * Fixed `World::clone()` didn't clone the collision detector: [#658](https://github.com/dartsim/dart/pull/658)
  * Fixed bug of `World` concurrency: [#577](https://github.com/dartsim/dart/pull/577), [#576](https://github.com/dartsim/dart/issues/576)

* Misc improvements and bug fixes

  * Added `make_unique<T>` that was omitted from C++11: [#639](https://github.com/dartsim/dart/pull/639)
  * Added missing `override` keywords: [#617](https://github.com/dartsim/dart/pull/617), [#535](https://github.com/dartsim/dart/pull/535)
  * Added gcc warning flag `-Wextra`: [#600](https://github.com/dartsim/dart/pull/600)
  * Improved memory management of `constraint` namespace: [#584](https://github.com/dartsim/dart/pull/584), [#583](https://github.com/dartsim/dart/issues/583)
  * Changed the extension of headers from `.h` to `.hpp`: [#709](https://github.com/dartsim/dart/pull/709), [#693](https://github.com/dartsim/dart/pull/693), [#568](https://github.com/dartsim/dart/issues/568)
  * Changed Doxyfile to gnerate tag file: [#690](https://github.com/dartsim/dart/pull/690)
  * Changed the convention to use `std::size_t` over `size_t`: [#681](https://github.com/dartsim/dart/pull/681), [#656](https://github.com/dartsim/dart/issues/656)
  * Changed CMake to configure preprocessors using `#cmakedefine`: [#648](https://github.com/dartsim/dart/pull/648), [#641](https://github.com/dartsim/dart/pull/641)
  * Updated copyright years: [#679](https://github.com/dartsim/dart/pull/679), [#160](https://github.com/dartsim/dart/issues/160)
  * Renamed directory name `apps` to `examples`: [#685](https://github.com/dartsim/dart/pull/685)
  * Fixed warnings of unused variables in release mode: [#646](https://github.com/dartsim/dart/pull/646)
  * Fixed typo of `getNumPluralAddoName` in utility macro: [#615](https://github.com/dartsim/dart/issues/615)
  * Fixed linker error by adding namespace-scope definitions for `constexpr static` members: [#603](https://github.com/dartsim/dart/pull/603)
  * Fixed segfault from nullptr meshes: [#585](https://github.com/dartsim/dart/pull/585)
  * Fixed typo of tutorial with minor improvements: [#573](https://github.com/dartsim/dart/pull/573)
  * Fixed `NameManager<T>::removeEntries(~)` called a function that does not exist: [#564](https://github.com/dartsim/dart/pull/564), [#554](https://github.com/dartsim/dart/issues/554)
  * Fixed missing definitions for various functions: [#558](https://github.com/dartsim/dart/pull/558), [#555](https://github.com/dartsim/dart/issues/555)
  * Fixed const correctness of `BodyNode::getMomentsOfInertia()`: [#541](https://github.com/dartsim/dart/pull/541), [#540](https://github.com/dartsim/dart/issues/540)
  * Fixed `ftel` bug in Linux with an workaround: [#533](https://github.com/dartsim/dart/pull/533)
  * Removed unnecessary `virtual` keyword for overriding functions: [#680](https://github.com/dartsim/dart/pull/680)
  * Removed deprecated APIs in DART 5: [#678](https://github.com/dartsim/dart/pull/678)

* Build and test issues

  * Added CMake target for code coverage testing, and automatic reporting: [#688](https://github.com/dartsim/dart/pull/688), [#687](https://github.com/dartsim/dart/issues/687), [#638](https://github.com/dartsim/dart/pull/638), [#632](https://github.com/dartsim/dart/pull/632)
  * Added missing `liburdfdom-dev` dependency in Ubuntu package: [#574](https://github.com/dartsim/dart/pull/574)
  * Modulized DART libraries: [#706](https://github.com/dartsim/dart/pull/706), [#675](https://github.com/dartsim/dart/pull/675), [#652](https://github.com/dartsim/dart/pull/652), [#477](https://github.com/dartsim/dart/issues/477)
  * Improved Travis-CI script: [#655](https://github.com/dartsim/dart/pull/655)
  * Improved CMake script by splitting tutorials, examples, and tests into separate targets: [#644](https://github.com/dartsim/dart/pull/644)
  * Improved wording of the cmake warning messages for ASSIMP: [#553](https://github.com/dartsim/dart/pull/553)
  * Changed Travis-CI to treat warning as errors using `-Werror` flags: [#682](https://github.com/dartsim/dart/pull/682), [#677](https://github.com/dartsim/dart/issues/677)
  * Changed Travis-CI to test DART with bullet collision detector: [#650](https://github.com/dartsim/dart/pull/650), [#376](https://github.com/dartsim/dart/issues/376)
  * Changed the minimum requirement of Visual Studio version to 2015: [#592](https://github.com/dartsim/dart/issues/592)
  * Changed CMake to build gui::osg examples when `DART_BUILD_EXAMPLES` is on: [#536](https://github.com/dartsim/dart/pull/536)
  * Simplfied Travis-CI tests for general pushes: [#700](https://github.com/dartsim/dart/pull/700)
  * Fixed Eigen memory alignment issue in testCollision.cpp: [#719](https://github.com/dartsim/dart/pull/719)
  * Fixed `BULLET_INCLUDE_DIRS` in `DARTConfig.cmake`: [#697](https://github.com/dartsim/dart/pull/697)
  * Fixed linking with Bullet on OS X El Capitan by supporting for Bullet built with double precision: [#660](https://github.com/dartsim/dart/pull/660), [#657](https://github.com/dartsim/dart/issues/657)
  * Fixed FCL version check logic in the main `CMakeLists.txt`: [#640](https://github.com/dartsim/dart/pull/640)
  * Fixed `find_package(DART)` on optimizer components: [#637](https://github.com/dartsim/dart/pull/637)
  * Fixed linking against `${DART_LIBRARIES}` not working in Ubuntu 14.04: [#630](https://github.com/dartsim/dart/pull/630), [#629](https://github.com/dartsim/dart/issues/629)
  * Fixed Visual Studio 2015 build errors: [#580](https://github.com/dartsim/dart/pull/580)
  * Removed OpenGL dependency from `dart` library: [#667](https://github.com/dartsim/dart/pull/667)
  * Removed version check for Bullet: [#636](https://github.com/dartsim/dart/pull/636), [#625](https://github.com/dartsim/dart/issues/625)

## DART 5

### Version 5.1.6 (2017-08-08)

1. Improved camera movement of OpenGL GUI: smooth zooming and translation
    * [Pull request #843](https://github.com/dartsim/dart/pull/843)

2. Removed debian meta files from the main DART repository
    * [Pull request #853](https://github.com/dartsim/dart/pull/853)

### Version 5.1.5 (2017-01-20)

1. Fixed Lemke LCP solver for several failing cases
    * [Pull request #808](https://github.com/dartsim/dart/pull/808)

1. Increase minimum required Ipopt version to 3.11.9
    * [Pull request #800](https://github.com/dartsim/dart/pull/800)

1. Added support of urdfdom_headers 1.0 for DART 5.1 (backport of [#766](https://github.com/dartsim/dart/pull/766))
    * [Pull request #799](https://github.com/dartsim/dart/pull/799)

### Version 5.1.4 (2016-10-14)

1. Fixed inconsistent frame rate of GlutWindow
    * [Pull request #794](https://github.com/dartsim/dart/pull/794)

### Version 5.1.3 (2016-10-07)

1. Updated to support Bullet built with double precision (backport of [#660](https://github.com/dartsim/dart/pull/660))
    * [Pull request #777](https://github.com/dartsim/dart/pull/777)

1. Modified to use btGImpactMeshShape instead of btConvexTriangleMeshShape for mesh
    * [Pull request #764](https://github.com/dartsim/dart/pull/764)

1. Updated to support FCL 0.5 and tinyxml 4.0 (backport of [#749](https://github.com/dartsim/dart/pull/749))
    * [Pull request #759](https://github.com/dartsim/dart/pull/759)

### Version 5.1.2 (2016-04-25)

1. Fixed inverse kinematics (backporting)
    * [Pull request #684](https://github.com/dartsim/dart/pull/684)

1. Fixed aligned memory allocation with Eigen objects in loading meshes
    * [Pull request #606](https://github.com/dartsim/dart/pull/606)

1. Fixed incorrect applying joint constraint impulses (backporting)
    * [Pull request #579](https://github.com/dartsim/dart/pull/579)

1. Fixed some build and packaging issues
    * [Pull request #559](https://github.com/dartsim/dart/pull/559)
    * [Pull request #595](https://github.com/dartsim/dart/pull/595)
    * [Pull request #696](https://github.com/dartsim/dart/pull/696)

### Version 5.1.1 (2015-11-06)

1. Add bullet dependency to package.xml
    * [Pull request #523](https://github.com/dartsim/dart/pull/523)

1. Improved handling of missing symbols of Assimp package
    * [Pull request #542](https://github.com/dartsim/dart/pull/542)

1. Improved travis-ci build log for Mac
    * [Pull request #529](https://github.com/dartsim/dart/pull/529)

1. Fixed warnings in Function.cpp
    * [Pull request #550](https://github.com/dartsim/dart/pull/550)

1. Fixed build failures on AppVeyor
    * [Pull request #543](https://github.com/dartsim/dart/pull/543)

1. Fixed const qualification of ResourceRetriever
    * [Pull request #534](https://github.com/dartsim/dart/pull/534)
    * [Issue #532](https://github.com/dartsim/dart/issues/532)

1. Fixed aligned memory allocation with Eigen objects
    * [Pull request #527](https://github.com/dartsim/dart/pull/527)

1. Fixed copy safety for various classes
    * [Pull request #526](https://github.com/dartsim/dart/pull/526)
    * [Pull request #539](https://github.com/dartsim/dart/pull/539)
    * [Issue #524](https://github.com/dartsim/dart/issues/524)

### Version 5.1.0 (2015-10-15)

1. Fixed incorrect rotational motion of BallJoint and FreeJoint
    * [Pull request #518](https://github.com/dartsim/dart/pull/518)

1. Removed old documents: dart-tutorial, programmingGuide
    * [Pull request #515](https://github.com/dartsim/dart/pull/515)

1. Fixed aligned memory allocation with Eigen objects
    * [Pull request #513](https://github.com/dartsim/dart/pull/513)

1. Fixed segfault in Linkage::Criteria
    * [Pull request #491](https://github.com/dartsim/dart/pull/491)
    * [Issue #489](https://github.com/dartsim/dart/issues/489)

1. Improved sdf/urdf parser
    * [Pull request #497](https://github.com/dartsim/dart/pull/497)
    * [Pull request #485](https://github.com/dartsim/dart/pull/485)

1. Fixed CMake warnings
    * [Pull request #483](https://github.com/dartsim/dart/pull/483)

1. Fixed build issues on Windows
    * [Pull request #516](https://github.com/dartsim/dart/pull/516)
    * [Pull request #509](https://github.com/dartsim/dart/pull/509)
    * [Pull request #486](https://github.com/dartsim/dart/pull/486)
    * [Pull request #482](https://github.com/dartsim/dart/pull/482)
    * [Issue #487](https://github.com/dartsim/dart/issues/487)

1. Fixed IpoptSolver bugs
    * [Pull request #481](https://github.com/dartsim/dart/pull/481)

1. Added Frame::getTransform(withRespecTo, inCoordinatesOf)
    * [Pull request #475](https://github.com/dartsim/dart/pull/475)
    * [Issue #471](https://github.com/dartsim/dart/issues/471)

1. Improved API documentation -- set the SHOW_USED_FILES tag to NO
    * [Pull request #474](https://github.com/dartsim/dart/pull/474)

1. Added convenience setters for generalized coordinates of FreeJoint
    * [Pull request #470](https://github.com/dartsim/dart/pull/470)
    * [Pull request #507](https://github.com/dartsim/dart/pull/507)

1. Fixed compilation warnings
    * [Pull request #480](https://github.com/dartsim/dart/pull/480)
    * [Pull request #469](https://github.com/dartsim/dart/pull/469)
    * [Issue #418](https://github.com/dartsim/dart/issues/418)

1. Added a mutex to Skeleton
    * [Pull request #466](https://github.com/dartsim/dart/pull/466)

1. Added generic URIs support
    * [Pull request #464](https://github.com/dartsim/dart/pull/464)
    * [Pull request #517](https://github.com/dartsim/dart/pull/517)

1. Added End Effector, Inverse Kinematics, and osgDart
    * [Pull request #461](https://github.com/dartsim/dart/pull/461)
    * [Pull request #495](https://github.com/dartsim/dart/pull/495)
    * [Pull request #502](https://github.com/dartsim/dart/pull/502)
    * [Pull request #506](https://github.com/dartsim/dart/pull/506)
    * [Pull request #514](https://github.com/dartsim/dart/pull/514)
    * [Issue #381](https://github.com/dartsim/dart/issues/381)
    * [Issue #454](https://github.com/dartsim/dart/issues/454)
    * [Issue #478](https://github.com/dartsim/dart/issues/478)

1. Removed outdated packaging scripts
    * [Pull request #456](https://github.com/dartsim/dart/pull/456)

1. Added initial position and initial velocity properties
    * [Pull request #449](https://github.com/dartsim/dart/pull/449)

1. Added a package.xml file for REP-136 support
    * [Pull request #446](https://github.com/dartsim/dart/pull/446)

1. Improved Linkage and Chain Criteria
    * [Pull request #443](https://github.com/dartsim/dart/pull/443)
    * [Issue #437](https://github.com/dartsim/dart/issues/437)

1. Added Joint::isCyclic to mark SO(2) topology
    * [Pull request #441](https://github.com/dartsim/dart/pull/441)

1. Fixed SEGFAULTs in DartLoader
    * [Pull request #439](https://github.com/dartsim/dart/pull/439)

1. Added the SYSTEM flag to include_directories
    * [Pull request #435](https://github.com/dartsim/dart/pull/435)

1. Improved Joint warning
    * [Pull request #430](https://github.com/dartsim/dart/pull/430)

1. Added tutorials (http://dart.readthedocs.org/)
    * [Pull request #504](https://github.com/dartsim/dart/pull/504)
    * [Pull request #484](https://github.com/dartsim/dart/pull/484)
    * [Pull request #423](https://github.com/dartsim/dart/pull/423)
    * [Pull request #511](https://github.com/dartsim/dart/pull/511)

### Version 5.0.2 (2015-09-28)

1. Fixed bug in Jacobian update notifications
    * [Pull request #500](https://github.com/dartsim/dart/pull/500)
    * [Issue #499](https://github.com/dartsim/dart/issues/499)

### Version 5.0.1 (2015-07-28)

1. Improved app indexing for bipedStand and atlasSimbicon
    * [Pull request #417](https://github.com/dartsim/dart/pull/417)

1. Added clipping command when it exceeds the limits
    * [Pull request #419](https://github.com/dartsim/dart/pull/419)

1. Improved CollisionNode's index validity check
    * [Pull request #421](https://github.com/dartsim/dart/pull/421)

1. Standardized warning messages for Joints
    * [Pull request #425](https://github.com/dartsim/dart/pull/425)
    * [Pull request #429](https://github.com/dartsim/dart/pull/429)

1. Fixed bug in SDF parser -- correct child for a joint
    * [Pull request #431](https://github.com/dartsim/dart/pull/431)

1. Fixed SDF parsing for single link model without joint
    * [Pull request #444](https://github.com/dartsim/dart/pull/444)

1. Added missing virtual destructors to Properties in Entity and [Soft]BodyNode
    * [Pull request #458](https://github.com/dartsim/dart/pull/458)

1. Limited maximum required version of Assimp less than 3.0~dfsg-4
    * [Pull request #459](https://github.com/dartsim/dart/pull/459)

1. Fixed SEGFAULTs in DartLoader
    * [Pull request #472](https://github.com/dartsim/dart/pull/472)

### Version 5.0.0 (2015-06-15)

1. Fixed aligned memory allocation with Eigen objects
    * [Pull request #414](https://github.com/dartsim/dart/pull/414)

1. Added some missing API for DegreeOfFreedom
    * [Pull request #408](https://github.com/dartsim/dart/pull/408)

1. Replaced logMaps with Eigen::AngleAxisd
    * [Pull request #407](https://github.com/dartsim/dart/pull/407)

1. Improved FCL collision detector
    * [Pull request #405](https://github.com/dartsim/dart/pull/405)

1. Removed deprecated API and suppressed warnings
    * [Pull request #404](https://github.com/dartsim/dart/pull/404)

1. Added use of OpenGL's multisample anti-aliasing
    * [Pull request #402](https://github.com/dartsim/dart/pull/402)

1. Added computation of differences of generalized coordinates
    * [Pull request #389](https://github.com/dartsim/dart/pull/389)
    * [Issue #290](https://github.com/dartsim/dart/issues/290)

1. Added deprecated and force-linline definitions for clang
    * [Pull request #384](https://github.com/dartsim/dart/pull/384)
    * [Issue #379](https://github.com/dartsim/dart/issues/379)

1. Eradicated memory leaks and maked classes copy-safe and clonable
    * [Pull request #369](https://github.com/dartsim/dart/pull/369)
    * [Pull request #390](https://github.com/dartsim/dart/pull/390)
    * [Pull request #391](https://github.com/dartsim/dart/pull/391)
    * [Pull request #392](https://github.com/dartsim/dart/pull/392)
    * [Pull request #397](https://github.com/dartsim/dart/pull/397)
    * [Pull request #415](https://github.com/dartsim/dart/pull/415)
    * [Issue #280](https://github.com/dartsim/dart/issues/280)
    * [Issue #339](https://github.com/dartsim/dart/issues/339)
    * [Issue #370](https://github.com/dartsim/dart/issues/370)
    * [Issue #383](https://github.com/dartsim/dart/issues/383)

1. Improved PlaneShape constructors
    * [Pull request #366](https://github.com/dartsim/dart/pull/366)
    * [Pull request #377](https://github.com/dartsim/dart/pull/377)
    * [Issue #373](https://github.com/dartsim/dart/issues/373)

1. Added appveyor options for parallel build and detailed log
    * [Pull request #365](https://github.com/dartsim/dart/pull/365)

1. Improved robustness and package handling for URDF parsing
    * [Pull request #364](https://github.com/dartsim/dart/pull/364)

1. Fixed bug in BodyNode::_updateBodyJacobianSpatialDeriv()
    * [Pull request #363](https://github.com/dartsim/dart/pull/363)

1. Added alpha channel and Color functions
    * [Pull request #359](https://github.com/dartsim/dart/pull/359)
    * [Issue #358](https://github.com/dartsim/dart/issues/358)

1. Added Jacobian getters to Skeleton
    * [Pull request #357](https://github.com/dartsim/dart/pull/357)

1. Added ArrowShape for visualizing arrows
    * [Pull request #356](https://github.com/dartsim/dart/pull/356)

1. Fixed matrix dimension bug in operationalSpaceControl app
    * [Pull request #354](https://github.com/dartsim/dart/pull/354)

1. Added build type definitions
    * [Pull request #353](https://github.com/dartsim/dart/pull/353)

1. Added Signal class
    * [Pull request #350](https://github.com/dartsim/dart/pull/350)

1. Added LineSegmentShape for visualizing line segments
    * [Pull request #349](https://github.com/dartsim/dart/pull/349)
    * [Issue #346](https://github.com/dartsim/dart/issues/346)

1. Fixed segfault in SoftSdfParser
    * [Pull request #345](https://github.com/dartsim/dart/pull/345)

1. Added subscriptions for destructions and notifications
    * [Pull request #343](https://github.com/dartsim/dart/pull/343)

1. Added NloptSolver::[get/set]NumMaxEvaluations()
    * [Pull request #342](https://github.com/dartsim/dart/pull/342)

1. Added support of Eigen::VectorXd in parser
    * [Pull request #341](https://github.com/dartsim/dart/pull/341)

1. Added Skeleton::getNumJoints()
    * [Pull request #335](https://github.com/dartsim/dart/pull/335)

1. Fixed bug in DARTCollide for sphere-sphere collision
    * [Pull request #332](https://github.com/dartsim/dart/pull/332)

1. Fixed naming issues for Skeletons in World
    * [Pull request #331](https://github.com/dartsim/dart/pull/331)
    * [Issue #330](https://github.com/dartsim/dart/issues/330)

1. Added PlanarJoint support for URDF loader
    * [Pull request #326](https://github.com/dartsim/dart/pull/326)

1. Fixed rotation of the inertia reference frame for URDF loader
    * [Pull request #326](https://github.com/dartsim/dart/pull/326)
    * [Issue #47](https://github.com/dartsim/dart/issues/47)

1. Fixed bug in loading WorldFile
    * [Pull request #325](https://github.com/dartsim/dart/pull/325)

1. Added plotting of 2D trajectories
    * [Pull request #324](https://github.com/dartsim/dart/pull/324)

1. Removed unsupported axis orders of EulerJoint
    * [Pull request #323](https://github.com/dartsim/dart/pull/323)
    * [Issue #321](https://github.com/dartsim/dart/issues/321)

1. Added convenience functions to help with setting joint positions
    * [Pull request #322](https://github.com/dartsim/dart/pull/322)
    * [Pull request #338](https://github.com/dartsim/dart/pull/338)

1. Added Frame class and auto-updating for forward kinematics
    * [Pull request #319](https://github.com/dartsim/dart/pull/319)
    * [Pull request #344](https://github.com/dartsim/dart/pull/344)
    * [Pull request #367](https://github.com/dartsim/dart/pull/367)
    * [Pull request #380](https://github.com/dartsim/dart/pull/380)
    * [Issue #289](https://github.com/dartsim/dart/issues/289)
    * [Issue #294](https://github.com/dartsim/dart/issues/294)
    * [Issue #305](https://github.com/dartsim/dart/issues/305)

1. Added Travis-CI build test for OSX
    * [Pull request #313](https://github.com/dartsim/dart/pull/313)
    * [Issue #258](https://github.com/dartsim/dart/issues/258)

1. Added specification of minimum dependency version
    * [Pull request #306](https://github.com/dartsim/dart/pull/306)

## DART 4

### Version 4.3.7 (2018-01-05)

1. Updated DART 4.3 to be compatible with urdf 1.0/tinyxml2 6/flann 1.9.1
    * [Pull request #955](https://github.com/dartsim/dart/pull/955)

### Version 4.3.6 (2016-04-16)

1. Fixed duplicate entries in Skeleton::mBodyNodes causing segfault in destructor
    * [Issue #671](https://github.com/dartsim/dart/issues/671)
    * [Pull request #672](https://github.com/dartsim/dart/pull/672)

### Version 4.3.5 (2016-01-09)

1. Fixed incorrect applying of joint constraint impulses (backported from 6.0.0)
    * [Pull request #578](https://github.com/dartsim/dart/pull/578)

### Version 4.3.4 (2015-01-24)

1. Fixed build issue with gtest on Mac
    * [Pull request #315](https://github.com/dartsim/dart/pull/315)

### Version 4.3.3 (2015-01-23)

1. Fixed joint Coulomb friction
    * [Pull request #311](https://github.com/dartsim/dart/pull/311)

### Version 4.3.2 (2015-01-22)

1. Fixed installation -- missing headers (utils/urdf, utils/sdf)

### Version 4.3.1 (2015-01-21)

1. Fixed API incompatibility introduced by dart-4.3.0
    * [Issue #303](https://github.com/dartsim/dart/issues/303)
    * [Pull request #309](https://github.com/dartsim/dart/pull/309)

### Version 4.3.0 (2015-01-19)

1. Added name manager for efficient name look-up and unique naming
    * [Pull request #277](https://github.com/dartsim/dart/pull/277)
1. Added all-inclusive header and namespace headers
    * [Pull request #278](https://github.com/dartsim/dart/pull/278)
1. Added DegreeOfFreedom class for getting/setting data of individual generalized coordinates
    * [Pull request #288](https://github.com/dartsim/dart/pull/288)
1. Added hybrid dynamics
    * [Pull request #298](https://github.com/dartsim/dart/pull/298)
1. Added joint actuator types
    * [Pull request #298](https://github.com/dartsim/dart/pull/298)
1. Added Coulomb joint friction
    * [Pull request #301](https://github.com/dartsim/dart/pull/301)
1. Migrated to C++11
    * [Pull request #268](https://github.com/dartsim/dart/pull/268)
    * [Pull request #299](https://github.com/dartsim/dart/pull/299)
1. Improved readability of CMake output messages
    * [Pull request #272](https://github.com/dartsim/dart/pull/272)
1. Fixed const-correctneess of member functions
    * [Pull request #277](https://github.com/dartsim/dart/pull/277)
1. Added handling use of 'package:/' in URDF
    * [Pull request #273](https://github.com/dartsim/dart/pull/273)
    * [Issue #271](https://github.com/dartsim/dart/issues/271)

### Version 4.2.1 (2015-01-07)

1. Fixed version numbering of shared libraries in debian packages
    * [Pull request #286](https://github.com/dartsim/dart/pull/286)
1. Fixed Jacobian and its derivatives of FreeJoint/BallJoint
    * [Pull request #284](https://github.com/dartsim/dart/pull/284)

### Version 4.2.0 (2014-11-22)

1. Added reset functions for Simulation and Recording class
    * [Pull request #231](https://github.com/dartsim/dart/pull/231)
1. Added operational space control example
    * [Pull request #257](https://github.com/dartsim/dart/pull/257)
1. Fixed misuse of Bullet collision shapes
    * [Pull request #228](https://github.com/dartsim/dart/pull/228)
1. Fixed adjacent body pair check for Bullet collision detector
    * [Pull request #246](https://github.com/dartsim/dart/pull/246)
1. Fixed incorrect computation of constraint impulse for BallJointConstraint and WeldJointContraint
    * [Pull request #247](https://github.com/dartsim/dart/pull/247)
1. Improved generation of soft box shape for soft body
    * [Commit ec31f44](https://github.com/dartsim/dart/commit/ec31f44)

### Version 4.1.1 (2014-07-17)

1. Added ABI check script
    * [Pull request #226](https://github.com/dartsim/dart/pull/226)
    * [Pull request #227](https://github.com/dartsim/dart/pull/227)
1. Fixed build issues on Linux
    * [Pull request #214](https://github.com/dartsim/dart/pull/214)
    * [Pull request #219](https://github.com/dartsim/dart/pull/219)
1. Fixed build issues on Windows
    * [Pull request #215](https://github.com/dartsim/dart/pull/215)
    * [Pull request #217](https://github.com/dartsim/dart/pull/217)
1. Fixed unintended warning messages
    * [Pull request #220](https://github.com/dartsim/dart/pull/220)

### Version 4.1.0 (2014-07-02)

1. Fixed bug in switching collision detectors
    * [Issue #127](https://github.com/dartsim/dart/issues/127)
    * [Pull request #195](https://github.com/dartsim/dart/pull/195)
1. Fixed kinematics and dynamics when a skeleton has multiple parent-less bodies
    * [Pull request #196](https://github.com/dartsim/dart/pull/196)
1. Fixed issue on installing DART 4 alongside DART 3 on Linux
    * [Issue #122](https://github.com/dartsim/dart/issues/122)
    * [Pull request #203](https://github.com/dartsim/dart/pull/203)
1. Fixed warnings on gcc
    * [Pull request #206](https://github.com/dartsim/dart/pull/206)
1. Renamed getDof() to getNumDofs()
    * [Pull request #209](https://github.com/dartsim/dart/pull/209)
1. Added cylinder shape for soft body
    * [Pull request #210](https://github.com/dartsim/dart/pull/210)

### Version 4.0.0 (2014-06-02)

1. Added implicit joint spring force and damping force
1. Added planar joint
1. Added soft body dynamics
1. Added computation of velocity and acceleration of COM
1. Added bullet collision detector
  * [Pull request #156](https://github.com/dartsim/dart/pull/156)
1. Improved performance of forward dynamics algorithm
  * [Pull request #188](https://github.com/dartsim/dart/pull/188)
1. Improved dynamics API for Skeleton and Joint
  * [Pull request #161](https://github.com/dartsim/dart/pull/161)
  * [Pull request #192](https://github.com/dartsim/dart/pull/192)
  * [Pull request #193](https://github.com/dartsim/dart/pull/193)
1. Improved constraint dynamics solver
  * [Pull request #184](https://github.com/dartsim/dart/pull/184)
1. Improved calculation of equations of motion using Featherstone algorithm
  * [Issue #85](https://github.com/dartsim/dart/issues/87)
1. Improved optimizer interface and added nlopt solver
  * [Pull request #152](https://github.com/dartsim/dart/pull/152)
1. Fixed self collision bug
  * [Issue #125](https://github.com/dartsim/dart/issues/125)
1. Fixed incorrect integration of BallJoint and FreeJoint
  * [Issue #122](https://github.com/dartsim/dart/issues/122)
  * [Pull request #168](https://github.com/dartsim/dart/pull/168)

## DART 3

### Version 3.0 (2013-11-04)

1. Removed Transformation classes. Their functionality is now included in joint classes.
1. Added Featherstone algorithm. Can currently only be used without collision handling. The old algortihm is still present and used for that case.
1. Removed kinematics namespace. Functionality is moved to dynamics classes.
1. Added dart root namespace
1. A lot of function and variable renames
1. Added constraint namespace
1. Added "common" namespace

## DART 2

### Version 2.6 (2013-09-07)

1. Clean-up of build system:
  * Renamed DART_INCLUDEDIR to the standard-compliant DART_INCLUDE_DIRS in CMake files. Users need to adapt their CMake files for this change.
  * Users no longer need to call find_package(DARTExt) in the CMake files. A call to find_package(DART) also finds its dependencies now.
  * Allow user to overwrite installation prefix
  * Add possibility to include DART header files as '#include \<dart/dynamics/Skeleton.h\>' in addition to '#include \<dynamics/Skeleton.h\>'
  * Allow out-of-source builds
1. URDF loader:
  * Major clean-up
  * Consider mesh scaling factor

### Version 2.5 (2013-07-16)

1. Replaced robotics::World with simulation::World
1. Removed robotics::Robot
1. Added simulation::SimWindow
1. Some speed-up of Eigen calculations
1. Added abstract trajectory interface
1. ConstraintDynamics handles contact, joint limit and other constraint forces simultaneously
1. Improved Lemke algorithm for solving LCP
1. Renamed skeletonDynamics::getQDotVector() to getPoseVelocity()
1. Added abstract CollisionDetector interface allowing for multiple different collision detector implementations.
1. Created math namespace
1. Added System class as base class to Skeleton and Joint
1. URDF loader: Removed ability to load nonstandard URDF files with an object tag
1. Added support for multiple shapes per BodyNode
1. Made urdfdom a dependency instead of including it in the DART source
1. Added function to CollisionDetector to let user check a specific pair of BodyNodes for collision

### Version 2.4 (2013-03-05)

1. Mass and inertia are no longer stored in Shape but in BodyNode.
1. Different shapes for collision and visualization (not just different meshes)
1. Shapes are no longer centered at the COM but can be transformed independently relative to the link frame.
1. Improved URDF support
  * Support for non-mesh shapes
  * Does not create dummy root nodes anymore
  * Support for continuous joints
  * Support for arbitrary joint axes for revolute joints (but not for prismatic joints) instead of only axis-aligned joint axes
  * Support for relative mesh paths even if the robot and world URDF files are in different directories
  * All supported joint types can be root joints
1. Clean-up of the Robot class
1. Removed Object class
1. More robust build and installation process on Linux<|MERGE_RESOLUTION|>--- conflicted
+++ resolved
@@ -1,16 +1,11 @@
 ## DART 6
 
-<<<<<<< HEAD
 ### [DART 6.9.0 (20XX-XX-XX)](https://github.com/dartsim/dart/milestone/52?closed=1)
-=======
-### [DART 6.8.3 (2019-05-01)](https://github.com/dartsim/dart/milestone/55?closed=1)
->>>>>>> 9d127d05
 
 #### Changes
 
 * Parser
 
-<<<<<<< HEAD
   * Changed URDF parser to use URDF material color when specified: [#1295](https://github.com/dartsim/dart/pull/1295)
 
 * GUI
@@ -18,13 +13,6 @@
   * Added heightmap support to OSG renderer: [#1293](https://github.com/dartsim/dart/pull/1293)
   * Improved voxel grid and point cloud rendering performance: [#1294](https://github.com/dartsim/dart/pull/1294)
   * Fixed incorrect alpha value update of InteractiveFrame: [#1297](https://github.com/dartsim/dart/pull/1297)
-=======
-  * Fixed VskParker returning incorrect resource retriever: [#1300](https://github.com/dartsim/dart/pull/1300)
-
-* Build
-
-  * Fixed building with pagmo's optional dependencies: [#1301](https://github.com/dartsim/dart/pull/1301)
->>>>>>> 9d127d05
 
 #### Compilers Tested
 
@@ -37,13 +25,33 @@
 
   * AppleClang: 9.1.0, 10.0.0
 
-<<<<<<< HEAD
 * Windows
 
   * MSVC: 19.20
 
-=======
->>>>>>> 9d127d05
+### [DART 6.8.3 (2019-05-01)](https://github.com/dartsim/dart/milestone/55?closed=1)
+
+#### Changes
+
+* Parser
+
+  * Fixed VskParker returning incorrect resource retriever: [#1300](https://github.com/dartsim/dart/pull/1300)
+
+* Build
+
+  * Fixed building with pagmo's optional dependencies: [#1301](https://github.com/dartsim/dart/pull/1301)
+
+#### Compilers Tested
+
+* Linux
+
+  * GCC 64-bit: 5.4.0, 7.3.0, 8.2.0
+  * GCC 32-bit: 5.4.0
+
+* macOS
+
+  * AppleClang: 9.1.0, 10.0.0
+
 ### [DART 6.8.2 (2019-04-23)](https://github.com/dartsim/dart/milestone/54?closed=1)
 
 #### Changes
