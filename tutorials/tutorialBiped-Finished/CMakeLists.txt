--- conflicted
+++ resolved
@@ -7,14 +7,10 @@
 
 project(tutorialBiped-Finished)
 
-<<<<<<< HEAD
-find_package(DART 7.0.0 REQUIRED COMPONENTS io-urdf gui CONFIG)
-=======
-find_package(DART 6.6.0 REQUIRED
-  COMPONENTS collision-bullet utils-urdf gui
+find_package(DART 7.0.0 REQUIRED
+  COMPONENTS collision-bullet io-urdf gui
   CONFIG
 )
->>>>>>> ec1e9b41
 
 add_compile_options(-std=c++11)
 
